--- conflicted
+++ resolved
@@ -364,12 +364,9 @@
 - [MicroPal Guide](https://www.notion.so/MicroPal-Guide-141a70906ea5432599e21cecda2a1fac) - Craft your own interactive micro:bit project that responds to your voice. Create a Teachable Machine Model, load it into the MicroPal website, and control the micro:bit via Web Bluetooth.
 - [micro:bit Gesture Recognizer](https://github.com/ttseng/microbit-ml) - An experimental gesture recognition tool using the micro:bit's accelerometer, built using ml5js, which is built on top of TensorFlow.js.
 - [Machine Learning Dance Move Detector](https://www.okdo.com/project/machine-learning-dance-move-detector/) - Builds a system running on the micro:bit which can identify TikTok dance routines using the onboard accelerometer.
-<<<<<<< HEAD
-- [Face-Following Robot](https://microbit.hackster.io/petewarden/build-a-face-following-robot-77c4b7) - Build a face following robot with the micro:bit and a Useful Sensors Person Sensor, a small, low-cost hardware module that detects nearby faces.
-=======
 - [A micro:bit of AI](https://ai-training.glitch.me) - A tool to bridge the gap between the Teachable Machine AI and a micro:bit. Train an AI to make a prediction, and then code your micro:bit to use those predictions to activate motors, lights & more!
 - [micro:bit AI vehicle](https://microbit.hackster.io/lillian-brevik/micro-bit-ai-vehicle-3051f5) - A voice to controlled micro:bit vehicle using a Web App that recognizes 5 words and connects to the micro:bit via Web Bluetooth.
->>>>>>> b3e32ee5
+- [Face-Following Robot](https://microbit.hackster.io/petewarden/build-a-face-following-robot-77c4b7) - Build a face following robot with the micro:bit and a Useful Sensors Person Sensor, a small, low-cost hardware module that detects nearby faces.
 
 
 ## ♻️ Projects Using micro:bit as a Dev Board
