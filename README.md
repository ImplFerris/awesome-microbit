# Awesome micro:bit

[![Awesome](https://awesome.re/badge.svg)](https://awesome.re) [![Link Checker GH Action Status](https://github.com/carlosperate/awesome-microbit/workflows/Check%20Links/badge.svg)](http://github.com/carlosperate/awesome-microbit/actions?workflow=Check+Links) [![Tweet GH Action Status](https://github.com/carlosperate/awesome-microbit/workflows/Tweet%20New%20Entries/badge.svg)](http://github.com/carlosperate/awesome-microbit/actions?workflow=Tweet+New+Entries) [![License: CC0-1.0](https://img.shields.io/badge/License-CC0%201.0-informational.svg)](https://creativecommons.org/publicdomain/zero/1.0/) [![Twitter Follow](https://img.shields.io/twitter/follow/awesomemicrobit?color=%231da1f2&label=Follow%20on%20Twitter&style=flat)](https://twitter.com/awesomemicrobit)

[![awesome micro:bit logo](https://user-images.githubusercontent.com/4189262/60908738-830bb780-a274-11e9-9d86-6b82ab89334f.png)](https://github.com/carlosperate/awesome-microbit)

A curated list of resources for the [BBC micro:bit](https://www.microbit.org), a tiny programmable computer designed to make learning and teaching easy and fun!
This embedded board has a Bluetooth capable microcontroller, USB interface, accelerometer, magnetometer, light and temperature sensors, 5x5 LED matrix, buttons, and GPIO accessible via the edge connector.

- [![watch badge](https://img.shields.io/github/watchers/carlosperate/awesome-microbit.svg?label=Watch&style=social)](https://github.com/carlosperate/awesome-microbit/watchers) "Watch" this repository if you'd like to get notifications when a new entry is added to the list.
- [![Twitter Follow](https://img.shields.io/twitter/follow/awesomemicrobit?color=%231da1f2&label=Twitter&style=social)](https://twitter.com/awesomemicrobit) And follow [@awesomemicrobit](https://twitter.com/awesomemicrobit) on Twitter to get updates in your timeline! 📣

Inspired by the [Awesome lists](https://github.com/sindresorhus/awesome).

Contributions are welcome! Not sure how to submit a contribution? Have a look at our [guide](contributing.md#adding-something-to-an-awesome-list).


## 🗂️ Contents

- [👩‍💻 Programming](#-programming)
	- [🆚 Visual Programming](#-visual-programming)
	- [🐍 Python](#-python)
	- [🗿 JavaScript / MakeCode](#-javascript-and-makecode)
	- [©️ C/C++](#%EF%B8%8F-cc)
	- [🦀 Rust](#-rust)
	- [🐦 Ada](#-ada)
	- [🚩 Other Languages](#-other-languages)
	- [🎚️ Interaction Languages](#%EF%B8%8F-interaction-languages)
- [🛠️ Programming Tools](#%EF%B8%8F-programming-tools)
- [🧰 micro:bit Tools](#-microbit-tools)
- [📱 Mobile Apps](#-mobile-apps)
- [🎓 Machine Learning](#-machine-learning)
- [♻️ Projects Utilising micro:bit](#%EF%B8%8F-projects-using-microbit-as-a-dev-board)
- [↔️ Interface Chip](#%EF%B8%8F-interface-chip)
- [🔩 Hardware](#-hardware)
- [🖨️ 3D Printing](#%EF%B8%8F-3d-printing)
- [📐 CAD](#-cad)
- [🎨 2D Design](#-2d-design)
- [🏗️ Projects](#%EF%B8%8F-projects)
- [🗞️ Articles](#%EF%B8%8F-articles)
- [🎥 Videos](#-videos)
- [📚 Books](#-books)
- [🧑‍🏫 Teaching Resources](#-teaching-resources)
- [🏫 Online Courses](#-online-courses)
- [👪 Community](#-community)
- [📅 Events](#-events)
- [🤷 Miscellaneous](#-miscellaneous)
- [⚖️ License](#%EF%B8%8F-license)


## 👩‍💻 Programming

### 🆚 Visual Programming

- [MakeCode](https://makecode.microbit.org) - Provides an in-browser emulator and a Blocks interface that generates JavaScript (TypeScript) code (part of Microsoft's PXT).
	- [MakeCode Beta](https://makecode.microbit.org/beta) - Beta version of the MakeCode editor to test the latest features.
	- [MakeCode Windows 10 App](https://www.microsoft.com/store/apps/9pjc7sv48lcx) - Windows 10 application for micro:bit MakeCode.
	- [MakeCode Offline App](https://makecode.microbit.org/offline-app) - Stand alone offline app (note that MakeCode in the browser also works offline).
	- [MakeCode Multi Editor](https://makecode.microbit.org/---multi) - Two MakeCode editors side by side to create, modify, and test two micro:bit programs at the same time, great for simulating radio with a transmitter and receiver.
- [Scratch 3.0](https://scratch.mit.edu/microbit) - The new version of Scratch is officially compatible with the micro:bit via their Scratch Link plug-in.
- [Code Kingdoms](https://microbit.codekingdoms.com) - (No longer maintained) Graphical interface that provides a transitioning experience from 'drag and drop' to text-based programming (JavaScript).
- [Open Roberta Lab](https://lab.open-roberta.org) - Block programming environment design for programming robots, it also supports the micro:bit by generating MicroPython.
- [EduBlocks](https://app.edublocks.org) - Blocks interface that provides a transitioning experience from Scratch to Python.
- [MicroBlocks](https://microblocks.fun) - A visual programming language inspired by Scratch that runs right inside microcontroller boards such as the micro:bit.
- [Mind+](http://mindplus.cc/en.html) - Desktop application to program hardware devices, like the micro:bit, with blocks, Python, or the C language.
- [CodeMao Kitten Editor](https://kitten.codemao.cn) - Block programming platform to create games, includes micro:bit support.
- [eBlock](https://github.com/distintiva/eBlock) - A Scratch 2 based application (forked from  mBlock 3) to visually code the BBC micro:bit and other devices.
- [Vittascience](https://vittascience.com/microbit/) - Block programming based on MicroPython for the micro:bit with a built-in simulator.
- [Espruino JavaScript](https://www.espruino.com/MicroBit) - Contains an in-browser Blocky editor that can program micro:bit wirelessly. Also supports Bluetooth LE functionality.
- [Tinkercad Circuits](https://www.tinkercad.com/learn/circuits) - Create, code, and simulate electronic designs using common components with the micro:bit or Arduino, [related article](https://blog.tinkercad.com/explore-microbit-with-tinkercad).
- [OpenBlock](https://openblockcc.github.io/en/) - Block programming with hardware device support, including micro:bit, with code generation, compilation, flashing, and serial connection.

##### 🆚 Unofficial Scratch Extensions

- [Scratch for BBC micro:bit](http://www.picaxe.com/BBC-microbit) - Using micro:bit with Scratch 2 or Snap! as a Bluetooth 'games controller' (needs specific BLED112 Bluetooth dongle).
- [ScratchX micro:bit extension](https://llk.github.io/microbit-extension/) - Lets you control your micro:bit wirelessly using Scratch programming blocks.
- [s2m](https://github.com/MrYsLab/s2m) - A Python program that acts as a bridge between the Scratch 2 off-line editor and the micro:bit via USB.
- [s2microbit BLE](https://github.com/memakura/s2microbit-ble#English) - Scratch 2 (offline) extension for BBC micro:bit bluetooth connection with a Windows PC.
- [pyscrlink](https://github.com/kawasaki/pyscrlink) - A Scratch-link for Linux to connect Scratch 3.0 to Bluetooth devices such as the micro:bit.
- [mbit-more](https://github.com/microbit-more/mbit-more-v2/) - A third party Scratch extension with extra features, including visualising sensor data and support for V1 and V2 micro:bit.

### 🐍 Python

- [MicroPython](https://microbit-micropython.readthedocs.io) - Port of MicroPython, a Python 3 implementation for microcontrollers and constrained environments.

##### 🐍 MicroPython Editors

- [microbit.org Python Editor](https://python.microbit.org) - The official online Python editor from the micro:bit foundation website.
	- [microbit.org Python Editor Beta](https://python.microbit.org/v/beta) - Beta version of the Python editor to test the latest features.
- [Mu](https://codewith.mu) - "Micro" editor for MicroPython and the BBC micro:bit.
- [create.withcode.uk](https://create.withcode.uk) - Python online editor and simulator that supports the micro:bit MicroPython ([instructions](https://community.computingatschool.org.uk/resources/4479/single)).
- [Thonny](https://thonny.org) - A Python IDE for beginners, with micro:bit support out of the box (previously via plugin).
- [JetBrains IDEA/PyCharm IDE plugin](https://plugins.jetbrains.com/plugin/9777-micropython) - Support for MicroPython devices in IntelliJ IDEA and PyCharm.
- [uPyCraft](https://dfrobot.gitbooks.io/upycraft/) - A micro:bit compatible MicroPython IDE for Windows/Mac, designed with a simple and convenient interface.
- [CodeSpace](https://firialabs.com/pages/what-is-codespace) - From Firia Labs, an online MicroPython IDE for micro:bits, with bundled learning resources.
- [Device Simulator Express](https://marketplace.visualstudio.com/items?itemName=ms-python.devicesimulatorexpress) - Visual Studio Code extension for micro:bit MicroPython with a simulator, debugger, and serial terminal.
- [micro:bit Python](https://marketplace.visualstudio.com/items?itemName=MAKinteract.micro-bit-python) - Visual Studio Code extension for micro:bit MicroPython with access to flash and edit example sketches and interact with the filesystem.

##### 🐍 MicroPython Blocks Editors

- [EduBlocks](https://app.edublocks.org) - Blocks interface that provides a transitioning experience from Scratch to Python.
- [Open Roberta Lab](https://lab.open-roberta.org) - Block programming environment design for programming robots, it also supports the micro:bit by generating MicroPython.
- [Vittascience](https://vittascience.com/microbit/) - Block programming based on MicroPython for the micro:bit with a built-in simulator.
- [Strype](https://www.strype.org) - A novel tool that combines the strengths of blocks and text programming with the use of Frames. Write real Python for the micro:bit with drag and drop features.

##### 🐍 MicroPython Libraries

- [Servo](https://github.com/microbit-playground/microbit-servo-class) - Class for controlling servos on the micro:bit via PWM.
- [PCA9685](https://github.com/gingemonster/PCA9685-Python-Microbit) - Class for using the PCA9685 16-Channel 12-bit PWM/Servo Driver via I2C.
- [MAX7219 7-segment](https://github.com/microbit-playground/matrix7seg) - Module for using a 7-segment display driven by a MAX7219 chip via SPI.
- [MAX7219 matrix](https://github.com/titimoby/microbit4all/blob/master/libraries/matrix7219.py) - Module for using a 8x8 LED Matrix driven by a MAX7219 chip via SPI.
- [SSD1306](https://github.com/fizban99/microbit_ssd1306) - Library to control the OLED SSD1306 128x64 I2C with a micro:bit.
- [SSD1306 7seg](https://github.com/fizban99/microbit_ssd1306_7seg) - Library to use an SSD1306 OLED display as a 7 segment display.
- [SSD1306 SPI](https://github.com/fizban99/microbit_ssd1306spi) - Library to control the OLED SSD1306 128x64 display with a micro:bit via SPI.
- [SSD1306](https://github.com/Afantor/Microbit_SSD1306_OLED) - Library to control the SSD1306 display via I2C.
- [HC-SR04](https://github.com/fizban99/microbit_hcsr04) - Library to read the distance from a HC-SR04 ultrasonic sensor using the SPI peripheral.
- [US-100](https://github.com/fizban99/microbit_us100) - Library to read the distance from a US-100 ultrasonic sensor via UART.
- [KY038](https://github.com/fizban99/microbit_ky038) - Library to calibrate and use a sound sensor KY038, including clap counter functionality.
- [Nokia 5110 PCD8544 LCD](https://github.com/matneee/microbit-nokia5110-PCD8544-lcd) - Fast controller for Nokia 5110 LCDs.
- [24LCxxx EEPROM](https://github.com/matneee/microbit-I2C-EEPROM-24LCxxx-Read-Write) - Example micro:bit functions to read and write to a Microchip I2C EEPROM.
- [ULN2003](https://github.com/IDWizard/uln2003) - Module to drive stepper motors via ULN2003 darlington transistors.
- [Bosch BME280](https://github.com/jemerlia/microbit-BoschBME280-P-T-and-H-Sensor) - Module for Bosch BME280 Pressure, Temperature and Humidity Sensor via I2C.
- [Pixy](https://github.com/liamkinne/microbit-pixy) - Interface module for using the Pixy cam with the BBC micro:bit.
- [MB1013](https://github.com/liamkinne/microbit-mb1013) - Module for the MB1013 ultrasonic sensor controlled via UART.
- [MY9221](https://github.com/mcauser/microbit-my9221) - Library for 10 segment LED bar graph modules using the MY9221 LED driver.
- [AM2320](https://github.com/mcauser/microbit-am2320) - Library for interfacing with an Aosong AM2320 temperature and humidity sensor over I2C.
- [DHT12](https://github.com/mcauser/microbit-dht12) - Library for interfacing with an Aosong DHT12 temperature and humidity sensor over I2C.
- [TM1637](https://github.com/mcauser/microbit-tm1637) - Library for quad 7-segment LED display modules using the TM1637 LED driver.
- [micro:bit MIDI](https://github.com/liamkinne/microbit-midi) - Module to enable talking to MIDI devices on the BBC micro:bit.
- [Kitronik Motor Driver Board](https://github.com/MrYsLab/kitronik_motor_board) - Class to control the Kitronik motor driver board.
- [micro:bit python libs](https://github.com/shaoziyang/microbit-lib) - Growing collection of modules, including TM1637/TM1650 7-seg LEDs, OLED 128x64, LCD1602, AT24XX EEPROM, DS1302/DS1307/DS3231 RTC, NeoPixel drivers, APDS9930 Digital Proximity and Ambient Light Sensor, BME280 humidity and pressure sensor, BMP280/BMP180 pressure sensors.
- [RAK811](https://github.com/PiSupply/rak811-python) - RAK811 Python library for use with LoRa pHAT & micro:bit Node.
- [Micropython-MakeCode compatible Radio](https://github.com/rhubarbdog/microbit-radio) - Class MakeRadio which includes all the functionality of the MicroPyhton radio module, while being compatible with MakeCode blocks.
- [Cutebot](https://github.com/Krakenus/microbit-cutebot-micropython) - Library providing functions to work with Cutebot kit for BBC micro:bit.
- [MCP3008](https://github.com/ti-nspire/microbit_MicroPython_MCP3008) - Library to interface with a MCP3008 10-bit Analog-to-Digital Converter (ADC).
- [HTU21D](https://github.com/ti-nspire/microbit-in-micropython-library-for-HTU21D-sensor) - Library to interface with a HTU21D digital humidity and temperature sensor.
- [VEML6030](https://github.com/CoreElectronics/CE-PiicoDev-VEML6030-MicroPython-Module) - Library for interfacing with a VEML6030 Ambient Light Sensor via I2C.
- [TMP117](https://github.com/CoreElectronics/CE-PiicoDev-TMP117-MicroPython-Module) - Library to interface with a TMP117 high precision temperature sensor.
- [BME280](https://github.com/CoreElectronics/CE-PiicoDev-BME280-MicroPython-Module) - Library to interface with a BME280 humidity, pressure, and temperature sensor via I2C.

##### 🐍 Python Libraries

- [MicroPeri](https://github.com/ntoll/microperi) - Run Python programs on your computer with the same micro:bit MicroPython API and connecting a micro:bit as an external peripheral device or sensor.
- [bluezero](https://github.com/ukBaz/python-bluezero) - Python package to interface with Bluetooth devices, with examples for the micro:bit.
- [bitio](https://github.com/whaleygeek/bitio) - BBC micro:bit I/O library for Python. It allows you to run code in Python on a PC/Mac/Linux/Raspberry Pi and interact directly with the micro:bit.
- [micro:bit Stubs](https://github.com/oivron/microbit-stubs) - Python stubs with type hints to provide autocompletion in code editors.

##### 🐍 Python Tools

- [uFlash](https://github.com/ntoll/uflash/) - Utility for flashing the micro:bit with Python scripts and the MicroPython runtime.
- [MicroREPL](https://github.com/ntoll/microrepl) - A REPL client for MicroPython running on the BBC micro:bit.
- [MicroFs](https://github.com/ntoll/microfs) - Simple command line tool and module for interacting with the limited file system provided by MicroPython on the micro:bit.
- [Jupyter kernel for the micro:bit](https://github.com/takluyver/ubit_kernel) - Package that allows Jupyter interfaces to run MicroPython code directly on the micro:bit.
- [Combining micro:bit with TI calculators](https://education.ti.com/en/teachers/microbit) - Connect and programme the BBC micro:bit in Python with multiple TI calculator models.

### 🗿 JavaScript and MakeCode

- [MakeCode](https://makecode.microbit.org) - This block and text editor for the micro:bit provides an in-browser emulator, a Blocks interface, and JavaScript (TypeScript) editor.
	- [MakeCode Beta](https://makecode.microbit.org/beta) - Beta version of the MakeCode editor to test the latest features.
	- [MakeCode Windows 10 App](https://www.microsoft.com/store/apps/9pjc7sv48lcx) - Windows 10 application for micro:bit MakeCode.
	- [MakeCode Offline App](https://makecode.microbit.org/offline-app) - Stand alone offline app (note that MakeCode in the browser also works offline).
	- [MakeCode Multi Editor](https://makecode.microbit.org/---multi) - Two MakeCode editors side by side to create, modify, and test two micro:bit programs at the same time, great for simulating radio with a transmitter and receiver.
- [Espruino JavaScript](https://www.espruino.com/MicroBit) - JavaScript interpreter for microcontrollers, supports Bluetooth LE and wireless programming. Also offers a WebIDE for written code and blocks.

##### 🗿 MakeCode Extensions

- [How to Build MakeCode Extensions](https://makecode.microbit.org/extensions/build-your-own) - Guide to create your own MakeCode extensions.

To add an extension to MakeCode find the "Extensions" option in the Settings menu or in the "Advance" toolbox category.

The link below contains a list of the officially approved extensions, and they can be loaded by by searching for their name in the "Extensions" screen.

- [MakeCode Extensions Gallery](https://makecode.microbit.org/extensions) - Official list of extensions available directly within MakeCode.

The following extensions can be added into MakeCode by copying the GitHub URL and pasting it into the search box of the "Extensions" screen.

- [BlueDot](https://github.com/Microsoft/pxt-bluedot) - PXT package to support the BlueDot app - beta.
- [Kitronik Servo Lite](https://github.com/KitronikLtd/pxt-kitronik-servo-lite) - Blocks that support Kitronik Servo:Lite board for the micro:bit.
- [Lego Power Functions](https://github.com/philipphenkel/pxt-powerfunctions) - Control LEGO® Power Functions motors using your micro:bit with an infrared LED.
- [Invent robot](https://github.com/techcampuk/pxt-invent) - This library provides a Microsoft PXT package for Invent robot.
- [ubirch NB-IoT](https://github.com/ubirch/pxt-ubirch) - Package for sending signed data messages to the ubirch backend.
- [CCS811](https://github.com/ADataDate/pxt-airQuality) - Makecode Package for the CCS811 Air Quality Sensor.
- [DS1307](https://github.com/Tinkertanker/pxt-realtimeclock-ds1307) - Tinkercademy MakeCode package for using the DS1307 RTC (Real-Time Clock).
- [HT16K33](https://github.com/Tinkertanker/pxt-alphanumeric-ht16k33) - Tinkercademy MakeCode Package for the HT16K33 I2C Alphanumeric Display (beta).
- [HoneyBit](https://github.com/HoneycombKits/pxt-HoneyBit) - A Honeycomb kits package for micro:bit MakeCode.
- [Bluetooth beacons](https://github.com/kshoji/pxt-bluetooth-beacons) - Allows the micro:bit to act as iBeacon / AltBeacon advertiser.
- [LumexOLED](https://github.com/lioujj/pxt-oled) - Package designed for Lumex OLED display.
- [MakeCode Extensions](https://github.com/makecode-extensions) - Growing collection of packages, including TM1637/TM1650 7-seg LEDs, OLED 128x64, LCD1602, AT24XX EEPROM, DS1302/DS1307 RTC, APDS9930 Digital Proximity and Ambient Light Sensor, BH1750 digital ambient light sensor, BME280 humidity and pressure sensor, BMP280/BMP180 pressure sensors.
- [BMP085](https://github.com/sabas1080/uBit_BMP085) - Package to control the BMP085 or BMP180 pressure and altitude sensors.
- [SHT2X](https://github.com/Tinkertanker/microDriver_SHT2x) - Driver for SHT20, SHT21, SHT25 digital sensor, to measure temperature and relative humidity.
- [VL53L0X](https://github.com/Tinkertanker/pxt-range-vl53l0x) - Package to calculate distances using a VL53L0X Time-of-Flight ranging sensor.
- [PCA9685](https://github.com/Tinkertanker/uDriver_PCA9585) - Package to control the PCA9685, a 16-channel PWM controller, with included servo support.
- [dfplayer](https://github.com/lioujj/pxt-mp3) - Play MP3 files with a DFPlayer mini module.
- [KeiganMotor](https://github.com/keigan-motor/pxt-KeiganMotor) - Controller for KeiganMotor KM-1, an all-in-one brushless gearless electric motor module.
- [MLX90614](https://github.com/DoraLC/pxt-MLX90614) - I2C driver for Infra Red Thermometer MLX90614.
- [Adafruit Motor Driver Board](https://github.com/vijairaj/pxt-adafruit-motor-driver) - Driver to control the DC motors on the Adafruit Motor Shield v1.
- [ESP-01](https://github.com/51bit/esp01) - Control an ESP8266 module via serial AT commands.
- [TCS3200](https://github.com/DoraLC/pxt-tcs3200-color-sensor) - Control a TCS3200 colour sensor.
- [IR](https://github.com/lioujj/pxt-IR) - Control IR (infrared) transmitter/receiver modules.
- [DSTemp](https://github.com/bsiever/microbit-dstemp) - Read the temperature from one or multiple DS18B20 sensors.
- [DS18B20](https://github.com/DFRobot/pxt-ds18b20) - DFRobot extensions to read the temperature from a DS18B20 sensor.
- [DS3231](https://github.com/gbraad/pxt-rtc-ds3231) - RTC (Real Time Clock) MakeCode extension for the micro:bit.
- [timeanddate](https://github.com/bsiever/microbit-pxt-timeanddate) -  Software Based Real Time Clock (Time & Date) for the micro:bit.
- [MAX31855](https://github.com/bremoran/microDriver_max31855) - Driver for the MAX31855 Thermocouple Amplifier.
- [Bluetooth Keyboard](https://github.com/kshoji/pxt-bluetooth-keyboard) - MakeCode extension for BLE HID Keyboard module for micro:bit.
- [Bluetooth Mouse](https://github.com/kshoji/pxt-bluetooth-mouse) - MakeCode extension for BLE HID Mouse module for micro:bit.
- [Bluetooth Gamepad](https://github.com/kshoji/pxt-bluetooth-gamepad) - MakeCode extension for BLE HID Gamepad module for micro:bit.
- [SmartMatrix](https://github.com/Shorts1999/pxt-smartmatrix) - Easily control LED matrices/displays made from WS2812b/NeoPixel controllable RGB LEDs.
- [Sonic Pi OSC](https://github.com/RBilsland/pxt-sonicpiosc) - Send OpenSound Control (OSC) messages to Sonic Pi from a micro:bit using an ESP8266.
- [blehid](https://github.com/bsiever/microbit-pxt-blehid) - Set up the micro:bit V2 as a Bluetooth HID device, like a keyboard, mouse, or gamepad.

##### 🗿 Node.js and Browser

- [node-bbc-microbit](https://github.com/sandeepmistry/node-bbc-microbit) - Control a micro:bit from Node.js using BLE.
- [node-bbc-microbit-io](https://github.com/sandeepmistry/node-bbc-microbit-io) - Johnny-Five (JavaScript Robotics and IoT programming framework) micro:bit plugin.
- [microBit.js](https://github.com/antefact/microBit.js) - JavaScript library to interact with BBC micro:bit using web bluetooth API.
- [microbit-web-bluetooth](https://github.com/thegecko/microbit-web-bluetooth) - Web Bluetooth library implementing the micro:bit Bluetooth Profile.
- [microbit-web-components](https://github.com/thegecko/microbit-web-components) - Web Components for all the micro:bit features exposed via BLE.
- [ubit.js](https://github.com/lyneca/ubit.js) - Library for Node.js to interact with the on-device MicroPython file system via serial connection.
- [microbitFs](https://github.com/microbit-foundation/microbit-fs) - TypeScript library to manipulate files inside a micro:bit MicroPython hex file.
- [microbitUh](https://github.com/microbit-foundation/microbit-universal-hex/) - TypeScript/JavaScript library to combine micro:bit Hex files into a Universal Hex that works in all versions of the micro:bit.

##### 🗿 JavaScript Tools

- [PXT Command Line Tool](https://makecode.com/cli) - Use the command line to program the micro:bit with MakeCode JavaScript. You can also run a local version of the MakeCode online editor (part of Microsoft's PXT).

### ©️ C/C++

- [C/C++ runtime](https://lancaster-university.github.io/microbit-docs/) - Guidance on how to start using the DAL runtime in C/C++ including full documentation of the APIs, drivers, and types that make up the micro:bit runtime.
- [Arduino nRF5](https://github.com/sandeepmistry/arduino-nRF5/) - Arduino Core for Nordic Semiconductor nRF5 based boards, including the micro:bit.
- [MbedOS micro:bit V2 Starter](https://github.com/microbit-foundation/mbedos-microbit-v2-starter) - MbedOS template project that adds support for the micro:bit V2.

##### ©️ C/C++ Editors

- [PlatformIO](https://docs.platformio.org/en/latest/boards/nordicnrf51/bbcmicrobit.html) - Embedded IDE with support for the micro:bit using the Arduino or Mbed software stack.
- [COMPX318 micro:bit Compiler](https://peer-compile.cms.waikato.ac.nz) - Upload a single source file to be compiled online with the DAL C/C++ toolchain and download the resulting hex file.
- [Eclipse Instructions](https://www.seismicmatt.com/2018/05/04/eclipse-yotta-c-c-and-the-bbc-microbit/) - Setting up Eclipse with Yotta to build and debug with the BBC micro:bit.

##### ©️ C/C++ Libraries

- [OneWire](https://github.com/adamboardman/microbit-onewire) - BBC micro:bit OneWire Library, based upon Erik Olieman's Mbed DS1820 lib.
- [neopixel](https://github.com/elmorg/uBit_neopixel) - Library for using NeoPixels with the BBC micro:bit.
- [micro:bit Screen](https://github.com/ht-deko/microbit_Screen) - Arduino LED Screen library for micro:bit.
- [Adafruit Arduino micro:bit library](https://github.com/adafruit/Adafruit_Microbit) - Wrapper code and examples for using micro:bit with Arduino IDE.
- [RTCC MCP7941X](https://os.mbed.com/users/euxton/code/microbit-RTCC-MCP7941X/) - Program to interface with a MCP79410 RTCC (Real Time Clock Calendar).
- [AS-289R2](https://os.mbed.com/users/MACRUM/code/microbit_AS-289R2/) - AS-289R2 thermal printer Mbed library for micro:bit.
- [SHT2X](https://github.com/Tinkertanker/microDriver_SHT2x) - Driver for SHT20, SHT21, SHT25 temperature and humidity sensors.
- [VL53L0X](https://github.com/Tinkertanker/pxt-range-vl53l0x) - Driver for the VL53L0X Time-of-Flight ranging sensor.
- [KY-040](https://github.com/Tinkertanker/pxt-rotary-encoder-ky040) - Library for using the KY-040 rotary encoder.
- [PCA9685](https://github.com/Tinkertanker/uDriver_PCA9585) - Driver for the PCA9685, a 16-channel PWM controller, with included servo support.
- [DS3234](https://os.mbed.com/users/jsa1969/code/microbit-DS3234/) - Driver in example project using the DS3234 RTC via SPI.
- [HTU21D](https://github.com/ti-nspire/microbit-in-mbed-library-for-HTU21D-sensor) - Mbed library for the HTU21D digital humidity and temperature sensor.
- [Distintiva micro:bit library](https://github.com/distintiva/distintiva_microbit_lib) - Arduino library to code the micro:bit using the Arduino IDE.
- [micro:Maqueen Arduino Library](https://github.com/kd8bxp/micro-Maqueen-Arduino-Library) - Arduino library for the DF Robot micro:Maqueen robot, and a micro:bit controller.
- [nRF51 Radio](https://github.com/tipih/NRF51_Radio_library) - Arduino library based on the micro:bit DAL radio implementation.
- [MMA8653](https://github.com/lfhohmann/MMA8653) - This Arduino library brings support for the NXP MMA8653 I2C accelerometer.
- [micro:bit Video](https://github.com/blogmywiki/microbit-video) - C++ programs for generating NTSC video from a V1 micro:bit to connect to a TV.
- [blehid](https://github.com/bsiever/microbit-pxt-blehid) - Set up the micro:bit V2 as a Bluetooth HID device, like a keyboard, mouse, or gamepad.

##### ©️ RTOS with micro:bit profile

- [ChibiOS](https://github.com/ChibiOS/ChibiOS-Contrib) - A complete development environment for embedded applications including RTOS, a HAL, peripheral drivers, support files, and tools.
- [Mynewt](https://github.com/apache/mynewt-core) - Open-source operating system for tiny embedded devices. Its goal is to make it easy to develop applications for microcontroller environments where power and cost are driving factors.
- [RIOT](https://doc.riot-os.org/group__boards__microbit.html) - A friendly, real-time, multi-threading operating system that supports a range of devices that are typically found in the Internet of Things (IoT).
- [Zephyr](https://docs.zephyrproject.org/latest/boards/arm/bbc_microbit/doc/index.html) - A scalable real-time operating system (RTOS) supporting multiple hardware architectures, optimized for resource constrained devices, and built with security in mind.

##### ©️ C/C++ Examples

- [Zephyr BBC micro:bit V2](https://github.com/fduignan/zephyr_bbc_microbit_v2) - Various examples for Zephyr RTOS running on the BBC micro:bit V2.
- [ioprog Zephyr & micro:bit Articles](https://ioprog.com/tag/microbit-v2/) - A series of articles and tutorials using the micro:bit on board components with Zephyr.
- [Bare metal examples](https://github.com/dwelch67/microbit) - C bare metal examples for the BBC micro:bit.
- [Bare metal micro:bit](https://spivey.oriel.ox.ac.uk/baremetal/Bare_Metal_micro:bit) - Low level programming examples and tutorials.

### 🦀 Rust

- [Board support crate for micro:bit](https://docs.rs/crate/microbit/) - Contains everything required to get started with the use of Rust to create firmwares for the BBC micro:bit board.
- [Running Rust code on a BBC micro:bit](https://github.com/SimonSapin/rust-on-bbc-microbit) - Article describing the experience and steps of compiling Rust code for the micro:bit with and without interaction with the runtime DAL.
- [MicroRust](https://droogmic.github.io/microrust/) - Discover the world of microcontrollers through Rust on the BBC micro:bit.
- [Rust on the micro:bit 101](https://www.eggers-club.de/blog/2018/05/31/rust-on-the-microbit-101-part-1/) - How to get started using the board support crate and start programming the BBC micro:bit in Rust.
- [Rust on the BBC micro:bit](https://blog.drogue.io/rust-and-microbit/) - How to get started using Rust and BLE on the micro:bit, exposing temperature data as a Bluetooth Environment Sensing Service, and publishing it to the Drogue Cloud via a Bluetooth gateway.
- [Tock](https://github.com/tock/tock/blob/master/boards/microbit_v2/README.md) - An embedded operating system designed for running multiple concurrent, mutually distrustful applications on low-memory and low-power microcontrollers, with support for the BBC micro:bit.
- [micro:bit Rust Demos](https://github.com/dtcristo/microbit-demos) - Multiple Rust language demos running on the BBC micro:bit.
- [The Discovery book](https://docs.rust-embedded.org/discovery/microbit/) - This book is an introductory course on microcontroller-based embedded systems, using micro:bit, that uses Rust as the teaching language rather than the usual C/C++.

### 🐦 Ada

- [Ada for micro:bit Getting Started](https://blog.adacore.com/ada-for-microbit-part-1-getting-started) -  How to setup an Ada development environment for the micro:bit.
- [Ada Drivers](https://github.com/AdaCore/Ada_Drivers_Library/tree/master/examples/MicroBit) - Drivers for the micro:bit on-board components and instruction on how to setup the Ada development environment.
- [Ada micro:bit Examples](https://github.com/Fabien-Chouteau/microbit_examples) - Examples and tutorials for Ada on the BBC micro:bit.
- [Ada for micro:bit articles](https://blog.adacore.com/ada-for-microbit-part-2-push-buttons) - ([Part 3](https://blog.adacore.com/ada-for-microbit-part-3-pin-output), [Part 4](https://blog.adacore.com/ada-for-microbit-part-4-pin-input), [Part 5](https://blog.adacore.com/ada-for-microbit-part-5-analog-output), [Part 6](https://blog.adacore.com/ada-for-microbit-part-6-analog-input), [Part 7](https://blog.adacore.com/ada-for-microbit-part-7-accelerometer), [Part 8](https://blog.adacore.com/ada-for-microbit-part-8-music)) A series of articles and tutorials about using Ada on the micro:bit.
- [Ada Accelerometer Driver + Stable Nerve Game](https://www.hackster.io/shakram02/ada-accelerometer-driver-stable-nerve-game-1393b4) - Tutorial to write a driver in Ada for the micro:bit LSM303AGR accelerometer and make a small nerve game.

### 🚩 Other Languages

Other programming languages capable to program the micro:bit.

- [Forth](https://wiki.forth-ev.de/doku.php/en:projects:microbit:start) - Forth, a stack-based language, for the BBC micro:bit.
- [Pascal](https://wiki.freepascal.org/micro:bit) - Free Pascal compiler that can target the ARM embedded platform, including the micro:bit.
- [Sniff](http://www.sniff.org.uk/p/bbc-microbit.html) - Sniff is a "Scratch-like" programming language that's designed to help Scratchers move gently from Scratch to more conventional languages.
- [uLisp](http://www.ulisp.com/show?2672) - A Lisp interpreter for the classic AI programming language for the BBC micro:bit.
- [C# / F#](https://github.com/kekyo/IL2C) - IL2C is a translator implementation of .NET intermediate language to C language, with C# and F# examples for the micro:bit.
- [TinyGo](https://tinygo.org/microcontrollers/bbc-microbit/) - ([examples](https://github.com/tinygo-org/tinygo-zoo)) Project to bring Go to microcontrollers and small systems, with out-of-box support for the BBC micro:bit.
- [Tiny BASIC](https://github.com/Tamakichi/ttbasic_microbit) - Port for the micro:bit, including commands to use the on-board features, based on the Arduino port of the Tiny BASIC dialect.
- [Zig](https://github.com/markfirmware/zig-bare-metal-microbit) - A BBC micro:bit bare metal example in the Zig language.
- [MicroJIT](https://github.com/thomasdenney/microjit) - A Just-In-Time compiler for [Alex Roger's Stack Virtual Machine](http://www.cs.ox.ac.uk/people/alex.rogers/stack/) on the BBC micro:bit.
- [BASICtools](https://www.coridium.us/coridium/blog/basic-for-microbit) - A BASIC dialect (similar to the original Microsoft BASIC, QBASIC, or early versions of Visual BASIC) ported to the micro:bit, with provided examples.

### 🎚️ Interaction Languages

These languages do not program the micro:bit directly, but can be used to create programs that interface with a micro:bit.

- [Kodu Controller](https://www.kodugamelab.com/resources/bbc_microbit/microbit) - Enables interacting with the micro:bit from Kodu Game Lab.
- [Simulink Coder Support Package](https://www.mathworks.com/help/supportpkg/microbit/) - Package that enables you to create Matlab and Simulink models and automatically generate and deploy code on the micro:bit. More info on [this link](https://uk.mathworks.com/academia/courseware/microbit.html).
- [micro:bit for Dyalog APL on the Pi](https://github.com/APLPi/microbit) - Tools for using the micro:bit (via MicroPython serial connection) with the Dyalog APL programming language on the Raspberry Pi.
- [Gobot](https://gobot.io/documentation/platforms/microbit/) - Framework for the Go programming language to program devices in the real world. It can access the micro:bit via Bluetooth LE.
- [Microbit-Unity](https://github.com/bLiGM/Microbit-Unity) - Unity scripts to allow the BBC micro:bit to be used as a Unity Controller.
- [Haxe node BBC micro:bit](https://github.com/MatthijsKamstra/hx-node-bbc-microbit) - Control a BBC micro:bit from Node.js using BLE and the Haxe programming language.
- [App Inventor + IoT](http://iot.appinventor.mit.edu/#/microbit/microbitintro) - Control a micro:bit via Bluetooth with App Inventor, a visual programming environment for Android applications.
- [BlockyTalkyBLE](https://www.playfulcomputation.group/blockytalkyble.html) - MakeCode and App Inventor extension that makes it easy to connect AppInventor mobile phone apps with the BBC micro:bit wirelessly over Bluetooth.
- [CBMicroBit](https://github.com/Louismac/CBMicroBit) - CoreBluetooth wrapper in C++ that connects a micro:bit to a computer running macOS using BLE and outputs over OSC (can be used standalone, or as a C++ or Objective C library).
- [Swift](https://github.com/phwallen/microbit-swift) - An application programming interface written in Swift for use with the micro:bit. It allows programs written for Apple devices to communicate with the micro:bit using BLE.
- [Node-RED](https://github.com/seanmtracey/node-red-contrib-bitio-wrapper) - A node-red (flow-based visual programming) module that wraps some of the functionality of the Python/MicroPython Bitio Library.


## 🛠️ Programming Tools

- [Docker micro:bit Toolchain](https://github.com/carlosperate/docker-microbit-toolchain) - Docker image with the micro:bit toolchain, useful to easily compile C/C++ programmes like DAL & CODAL (the micro:bit runtime), MicroPython, DAPLink, etc.
- [Vagrant Development Environment for C/C++, MicroPython and Makecode](https://github.com/carlosperate/microbit-dev-env) - Creates a virtual machine with the toolchain required to create C/C++ programs, develop/compile MicroPython, and create packages for MakeCode.
- [micro:bit uploader](https://makecode.microbit.org/uploader) - Windows application that monitors your Downloads folder and flashes any new programs to the micro:bit.
- [Hardware Simulation with QEMU](https://www.qemu.org/2019/05/22/microbit/) - Emulation support for the micro:bit is available from QEMU 4.0 and can be used for low-level software testing and development.


## 🧰 micro:bit Tools

- [MakeCode Streamer Beta](https://makecode.com/streamer/docs) - Web app that simplifies the creation of interactive, high quality coding videos. Designed for teachers, students, or anyone who would want to do online MakeCode coding.
- [micro:bit USB Grapher](https://github.com/bsiever/microbit-usb-grapher) - A web page using WebUSB to graph, manipulate, and save data collected on the micro:bit.


## 📱 Mobile Apps

- [Official Android App](https://play.google.com/store/apps/details?id=com.samsung.microbit) - ([Source Code](https://github.com/microbit-foundation/microbit-android)) Pair, program and flash programs to the micro:bit via Bluetooth.
- [Official iOS App](https://apps.apple.com/gb/app/micro-bit/id1092687276) - Pair, program and flash programs to the micro:bit via Bluetooth.
- [Official Swift Playgrounds](https://microbit.org/guide/swift-playgrounds/) - ([Source Code](https://github.com/microbit-foundation/microbit-swift-playgrounds)) Swift Playgrounds is an app for the iPad that helps teach people to code in the Swift language using interactive 'books'.
- [micro:bit Blue](https://github.com/microbit-foundation/microbit-blue) - Android app that contains a series of demos for interacting with the micro:bit using Bluetooth.
- [Bitty Software Apps](https://bittysoftware.blogspot.com/p/applications.html) - Diverse collection of Android and iOS apps, going from demos, to data logging, to audio pranks, you'll certainly find something of interest.
- [Insight Mr Bit](http://www.insightresources.co.uk/microbit/page63.html) - ([iOS](https://apps.apple.com/gb/app/insight-mr-bit/id1175915875)) Create simple programs in plain English to control the BBC micro:bit to do lots of useful things.
- [micro:bit Xamarin](https://github.com/sumitgouthaman/microbit-ble-mobile) - Open source Android app that communicates with the micro:bit over BLE and gets sensor data. A good example of using Xamarin (a cross platform mobile framework) with the micro:bit.
- [Kitronik Move](https://play.google.com/store/apps/details?id=com.kitronik.blemove) - Android app that presents a D-Pad interface to control a micro:bit over Bluetooth LE.
- [nRF Connect](https://play.google.com/store/apps/details?id=no.nordicsemi.android.mcp) - A generic tool for Android that allows you to scan, advertise and explore BLE devices. It supports the micro:bit by including information on the micro:bit services, custom macros and more.
- [Serial Bluetooth Terminal](https://play.google.com/store/apps/details?id=de.kai_morich.serial_bluetooth_terminal) - Android app capable to send and receive micro:bit Bluetooth UART data.
- [micro:bit Slither](https://github.com/novucs/microbit-slither) - Multiplayer snake game on Android, controlled with micro:bits via Bluetooth.
- [Micro:bit Explorer](https://phwallen.github.io/microbit-explorer/) - A Swift Playground Book that introduces computer fundamentals in a visual way, it allows you to enter machine code or assembly and see how it executes and how the micro:bit registers are affected.
- [BirdBlox](https://www.birdbraintechnologies.com/microbit-birdblox/) - A tablet-based programming option for the Hummingbird, a robotics board kit for the micro:bit.


## 🎓 Machine Learning

- [Voice activated micro:bit with Machine Learning](https://www.edgeimpulse.com/blog/voice-activated-microbit) - How to make your micro:bit respond to a keyword, by training a machine learning model with Edge Impulse that recognizes your voice.
- [Vibrational Anomaly Detection](https://github.com/Technica-Corporation/microbit-ml) - This project introduces a statistics-based, time-series Vibrational Anomaly Detection using Tri-Axial accelerometer data on a micro:bit.
- [AlpacaML](https://github.com/LaboratoryForPlayfulComputation/AlpacaML) - Automated Learning and Prototyping for Athletics and Creative Activity with Machine Learning. A wearable micro:bit connected to an app that can graph the data and learn to classify actions based off of the users criteria.
- [MicroPal Guide](https://www.notion.so/MicroPal-Guide-141a70906ea5432599e21cecda2a1fac) - Craft your own interactive micro:bit project that responds to your voice. Create a Teachable Machine Model, load it into the MicroPal website, and control the micro:bit via Web Bluetooth.
- [micro:bit Gesture Recognizer](https://github.com/ttseng/microbit-ml) - An experimental gesture recognition tool using the micro:bit's accelerometer, built using ml5js, which is built on top of TensorFlow.js.


## ♻️ Projects Using micro:bit as a Dev Board

- [Radiobit, a BBC micro:Bit RF firmware](https://github.com/virtualabs/radiobit) - Custom MicroPython & tools allowing security researchers to sniff, receive and send data over Nordic's ShockBurst protocol, Bluetooth Smart Link Layer, and more.
- [BtleJack](https://github.com/virtualabs/btlejack) - Based on the micro:bit, it provides everything you need to sniff, jam and hijack Bluetooth Low Energy devices.
- [OpenBeacon](https://github.com/meriac/openbeacon-ng) - Provides Active 2.4 GHz RFID Realtime Proximity and Position Tracking using the nRF51822 BLE chip, with micro:bit specific instructions.
- [OpenHaystack](https://github.com/seemoo-lab/openhaystack) - Framework for tracking personal Bluetooth devices via Apple's massive Find My network. Build your own 'AirTags' with a micro:bit.
- [Mirage](https://github.com/RCayre/mirage) - A powerful and modular framework dedicated to the security analysis of wireless communications.


## ↔️ Interface Chip

The USB Interface Chip is the microcontroller placed close to the battery connector. It provides the capability to flash the micro:bit via the `MICROBIT` USB (Mass Storage Device) drive, flash via WebUSB from the browser, a serial console, and HID debugger.

- [micro:bit Firmware](https://microbit.org/get-started/user-guide/firmware/) - General information about the firmware with instructions on how to update it to the latest version.
- [microbit.org Developer Community Info](https://tech.microbit.org/software/daplink-interface/) - This micro:bit Developer Community page contains information about the Interface Chip DAPlink and the USB interface.
- [DAPLink on micro:bit](https://www.mbed.com/en/platform/hardware/prototyping-production/daplink/daplink-on-kl26z/) - The DAPLink is the default software running on the Interface Chip, this page contains information, update instructions, and the latest firmware.
- [DAPLink source code](https://github.com/ARMmbed/DAPLink) - Source code for the Mbed DAPLink, contains the build configuration for the micro:bit.
- [J-Link OB Firmware](https://www.segger.com/bbc-micro-bit.html) - Offers the same flashing functionality than the DAPLink and expands it to include J-Link debugging.
- [pyOCD](https://github.com/mbedmicro/pyOCD) - Python library for programming and debugging ARM Cortex-M microcontrollers, like the one included in the micro:bit, using the CMSIS-DAP provided by the Interface Chip.
- [DAP.js](https://github.com/ARMmbed/dapjs) - JavaScript (Node.js and WebUSB) interface to DAP-CMSIS over USB/HID, meant to provide a subset of the PyOCD functionality.
- [microbit-webusb](https://github.com/bsiever/microbit-webusb) - A simple WebUSB library implementation to interact with the micro:bit, with a good README explanation, and a demo application.


## 🔩 Hardware

- [micro:bit V1 Hardware Design](https://github.com/bbcmicrobit/hardware) - Schematics and bill of materials for the BBC micro:bit.
- [micro:bit V2 Hardware Design](https://github.com/microbit-foundation/microbit-v2-hardware) - Schematics and bill of materials for the BBC micro:bit V2.
- [micro:bit V1 Reference Design](https://github.com/microbit-foundation/microbit-reference-design) - Hardware design files for a board 100% binary compatible with the micro:bit. Created to help make your own micro:bit derived designs.
- [micro:bit Badge](https://github.com/make-zurich/micro-bit-badge) - Open Source PCB for the micro:bit with a battery holder, buzzer, extension edge connector and pins breaks out.
- [Eagle micro:bit Edge Part](https://github.com/proto-pic/micro-bit-eagle-libraries) - Eagle library from Proto-Pic for the micro:bit edge connectors.
- [Kicad micro:bit Connector](https://github.com/anthonykirby/kicad_microbit_connector) - KiCad component library and footprint library for a micro:bit edge-connector socket.
- [micro:bit Kicad Edge Connector](https://github.com/JordanElectronics/kicad-microbit-edge-connector) - BBC micro:bit Edge Connector component library and PCB footprint for Kicad.
- [SparkFun Breakout Board](https://github.com/sparkfun/Micro_Bit_Breakout) - Open source files for the SparkFun micro:bit Breakout Board.
- [SparkFun moto:bit](https://github.com/sparkfun/Micro_Bit_Moto_Bit) - Open source files for the SparkFun moto:bit, a board to provide a robotics platform.
- [SparkFun weather:bit](https://github.com/sparkfun/Micro_Bit_Weather_Bit) - Open source files for the SparkFun weather:bit, a board to provide a weather station.
- [SparkFun gamer:bit](https://github.com/sparkfun/Micro_Bit_Gamer_Bit) - Open source files for the SparkFun gamer:bit, a board to provide a game system.
- [NeoBit](https://github.com/ppelleti/NeoBit) - Open source board that lets you hook up NeoPixel and DotStar LEDs to a BBC micro:bit, also contains a headphone jack and a couple of slide potentiometers for input.
- [LoRaWAN micro:bit](https://github.com/ribbotson/LoRaWAN_MicroBit) - This is a free open source LoRaWAN interface for BBC micro:bit including power control timer.
<<<<<<< HEAD
- [Sumo Robot](https://github.com/hansj66/micro-bot) - Firmware and hardware design files for the TimeExpander.com micro:bit based robot with 2 motor bridges, 3 time of flight sensors, 4 reflective object sensors, and a GPIO Expander.
=======
- [PiicoDev Adapter](https://github.com/CoreElectronics/CE-PiicoDev-Adapter-for-Microbit) - Kicad files for an adapter to experiment with sensors from the PiicoDev range.
>>>>>>> b7887c45


## 🖨️ 3D Printing

- [Microbot Case](https://www.thingiverse.com/thing:1434797) - Case for the micro:bit in the shape of a robot.
- [micro:bit Stand](https://www.thingiverse.com/thing:2144500) - Stand for the micro:bit.
- [micro:bit Rover](https://www.myminifactory.com/object/3d-print-microbit-rover-27013) - Multiple 3D printable parts to build a micro:bit robot rover.
- [micro:Racing](https://www.myminifactory.com/object/3d-print-micro-racing-18280) - Driving wheel case for the micro:bit.
- [Binary Watch](https://www.myminifactory.com/object/3d-print-binary-watch-15257) - Watch case and strap for the micro:bit.
- [micro:bit Compass](https://www.myminifactory.com/object/3d-print-micro-bit-compass-18994) - Compass case for the micro:bit.
- [A4 folder holder](https://www.myminifactory.com/object/3d-print-micro-bit-a4-folder-holder-22039) - Device holder to store your micro:bit in a A4 school folder.
- [mibot drawing robot](https://www.myminifactory.com/object/3d-print-mibot-drawing-robot-36030) - Chassis for a painting robot powered by a BBC micro:bit and its motor driver board.
- [Robottillo:bit](https://www.myminifactory.com/object/3d-print-robottillo-bit-46478) - Case which looks like a small robot. Two versions available, with a rear protective cover or with a perforated cover for the pins.
- [Battery pack holder](https://www.thingiverse.com/thing:2666671) - Simple battery clip for the BBC micro:bit.
- [micro:bit holder](https://www.thingiverse.com/thing:2750805) - Stand that holds 20 micro:bit boards vertically, useful in a classroom setting.
- [BBC micro:bit Case V2](https://www.thingiverse.com/thing:3028078) - A slim, nice looking, and functional snap-together case that protects all sides and corners.
- [Otto Robot](https://www.thingiverse.com/thing:2786066) - Otto chassis for the micro:bit to make a bipedal robot with a Robot:bit accessory.
- [micro:bit Tracking Car](https://www.thingiverse.com/thing:3270962) - A line follower chassis for the micro:bit.
- [Walking Robot V1](https://www.thingiverse.com/thing:3300339) - Add-on to the bit:booster that makes a simple walking robot using two continuous servos.
- [Humbot mi:sumo robot](https://www.myminifactory.com/object/3d-print-humbot-mi-sumo-microbit-robot-80445) - Chassis for a sumo robot.
- [Laser Cut micro:bit Box](https://www.thingiverse.com/thing:3433129) - Two laser cut designs, one for 10 micro:bits and another for 20.
- [Shiun robot (micro:bit biped robot)](https://www.thingiverse.com/thing:3469886) - Using micro:bit as control board and very simple 3D design, you can easy to assembly and program the biped robot.
- [miniPOW](https://github.com/GeorgeChiou/miniPOW) [[Bulldozer](https://www.thingiverse.com/thing:3330288)], [[Tank Base](https://www.thingiverse.com/thing:3341546)], [[WALL-E](https://www.thingiverse.com/thing:3456871)] - Models using a Power Board for the BBC micro:bit.
- [micro:bit pinball](https://www.myminifactory.com/object/3d-print-micro-bit-pinball-22965) - A 3D printed pinball machine with one or more micro:bits controlling it.
- [micro:bit class rack](https://www.thingiverse.com/thing:3631044) - Stand that holds 14 micro:bits and battery packs.
- [micro:bit Hand Controller](https://www.thingiverse.com/thing:3728487) - Nunchuck style single-hand controller for a micro:bit with an external thumb joystick and two buttons.
- [WalkerBot:bit](https://www.thingiverse.com/thing:2746171) - Two servo walking robot controlled by a BBC micro:bit.
- [Jump Lead Adapter](https://www.thingiverse.com/thing:3919130) - 3D print part for the micro:bit to insert the male end of jumper cables to the edge connector.
- [Gamer Case](https://www.prusaprinters.org/prints/20112-gamer-case-for-bbc-microbit) - A gamer case for your BBC micro:bit that is easy to print, handle and can attach the battery box at the back.
- [BBC micro:bit V2 battery pack holder](https://www.prusaprinters.org/prints/46067-bbc-microbit-v2-battery-pack-holder) - A multi-purpose battery pack holder for BBC micro:bit that can stand on its own, be clipped on lanyard, or with use of velcro strap used as wearable.
- [Stackable micro:bit LED Matrix Magnifier](https://www.thingiverse.com/thing:4756078) - Designed to be placed on top of the micro:bit to magnify the display, it can be combined with multiple micro:bits to create a larger screen to quadruple the LED matrix.
- [Solderless micro:bit timer](https://www.thingiverse.com/thing:4790928) - A configurable timer made with a v2 micro:bit board, some electronics components and very few soldering.


## 📐 CAD

- [Kitronik CAD Resources](https://www.kitronik.co.uk/blog/bbc-microbit-cad-resources/) - BBC micro:bit CAD model from Kitronik.
- [Proto-PIC CAD Resources](https://proto-pic.co.uk/microbit-resources/) - Proto-PIC products CAD resources.


## 🎨 2D Design

- [micro:bit Fritzing Part](https://github.com/topshed/FritzingParts) - Richard Hayler collection of Fritzing parts contains a model for the micro:bit.
- [micro:bit-o-matic](https://pycomic.github.io/microbit.html) - Easily create micro:bit illustrations with custom LED matrix messages.
- [micro:bit SVG](https://github.com/microbit-foundation/microbit-svg) - A detailed SVG (Scalable Vector Graphics) drawing of the BBC micro:bit.
- [MonkMakes micro:bit Diagramming Kit](https://github.com/simonmonk/mm_mb_diagramming_kit) - An SVG file template for drawing BBC micro:bit wiring diagrams using alligator clips.


## 🏗️ Projects

All these projects contain steps and resources required for reproduction.

- [JUST DO IoT](https://hackaday.io/project/12164-just-do-iot) - Connect the micro:bit to the LoRaWAN network, includes an open source hardware micro:bit connector board.
- [Micro:Bob](https://hackaday.io/project/8643-microbob) - Simple bipedal robot controlled by a micro:bit.
- [Coffee Timer](https://www.norwegiancreations.com/2016/09/coffee-timer-part-1-the-first-prototype-based-on-the-bbc-microbit/) - ([Part 2](https://www.norwegiancreations.com/2016/10/coffee-timer-part-2-low-power-wireless-on-the-bbc-microbit/), [Part 3](https://www.norwegiancreations.com/2016/11/coffee-timer-part-3-enclosures/)) Three part article describing how to augment a coffee maker with an micro:bit indicator, options for low power communication, and creating a custom enclosure.
- [Thermal Printer](http://www.suppertime.co.uk/blogmywiki/2016/12/microbit-thermal/) - Connecting and using a Sparkfun thermal till-roll printer.
- [Telescopic Light Sword](https://www.myminifactory.com/object/3d-print-telescopic-lightsword-with-micro-bit-14598) - Project shows how to make your own Light Sword with the micro:bit, electronics, and 3D printed parts.
- [Micro Simon](https://mrtomsworld.blogspot.com/2017/01/micro-simon.html) - Programming and connecting a micro:bit to a vintage MB Simon game.
- [Alexa Weather On micro:bit](https://www.hackster.io/chen-tiebiao/weather-on-micro-bit-c79c19) - Creating an Amazon Alexa skill where the current weather can be asked and the result displayed on the micro:bit.
- [BBC micro:bit Balloon Tracker](https://www.daveakerman.com/?p=2019) - Making a balloon tracker with a micro:bit connected to GPS and a LoRa transceiver to track and transmit its position.
- [SonicPixels](https://github.com/jrmedd/SonicPixels) - BBC micro:bit and Max frameworks for triggering multiple speakers in a grid arrangement.
- [Little Bug Bit](https://goo.gl/eEFhcy) - Low cost micro:bit buggy.
- [HandShake](https://sites.google.com/site/hardwaremonkey/home/handshake) - Project designed to enable unique gesture recognition for people with limited control of their motion.
- [Mega:Bit](https://www.makerspace-uk.co.uk/megabit/) - Scaled up micro:bit with the 5x5 LED matrix and buttons, connected to a real micro:bit.
- [Scrolling display](https://meanderingpi.wordpress.com/2017/09/16/bbc-microbit-scrolling-display/) - Create a display screen using a number of micro:bits communicating via radio.
- [Ironman Arc Reactor](https://www.kitronik.co.uk/blog/halo-ween-ironman-arc-reactor) - Choose between two different versions (Mk I and Mk II) ready to 3D print and build.
- [microbit-beacon-finder](https://github.com/kshoji/microbit-beacon-finder) - The micro:bit finds various types of BLE Beacons, and displays their ID to the LEDs.
- [Build A Klawsome micro:bit Controlled Tank](https://www.kitronik.co.uk/blog/klawsome-microbit-controlled-tank/) - Tutorial on how to design a build a perspex micro:bit tank.
- [micro:bit Hovercraft](https://www.instructables.com/id/Make-a-Cool-Microbit-Hovercraft-Together/) - A hovercraft, which runs both in the water and on the ground. Uses 2 motors to blow air underneath to support the hovercraft body and 2 motors in the end to control its direction.
- [ZIP Halo Compass](https://www.kitronik.co.uk/blog/bbc-microbit-zip-halo-compass) - A Christmas themed micro:bit ZIP Halo Compass, with a 3D printed and laser cut case.
- [Micro:Boy](https://hackaday.io/project/27757-microboy) - Hardware project to code and play arcade games on the micro:bit.
- [Alexa, Ask micro:bit to Turn LED Light](https://medium.com/@ferrygunawan/alexa-ask-microbit-to-turn-led-light-61ed668a0321) - Project walk through to control with Alexa an RGB LED connected to a micro:bit.
- [OpenGestureControl](https://opengesturecontrol.github.io) - A Linux application which interacts with the BBC micro:bit to give hand prosthesis users the ability to control their desktop computer using gestures.
- [micro:bit spectrum](https://github.com/linker3000/micro-bit_spectrum) - Circuit and code to display an audio spectrum bar chart on the BBC micro:bit.
- [micro:bit TVPong](https://github.com/linker3000/Microbit-TVPong) - Play the classic Pong game on a TV - using BBC micro:bits as paddles, Bluetooth also supported.
- [Bluetooth Low Energy Remote Control for Spotify](https://www.hackster.io/josejuansanchez/bluetooth-low-energy-remote-control-for-spotify-3438d1) - This project allows you to configure your micro:bit to work as a Bluetooth Low Energy remote control for Spotify on macOS.
- [Stirling Blue](https://www.element14.com/community/community/design-challenges/bluetoothunleashed/blog/2018/05/07/stirling-blue-project-description-blog-1) - An extensive project to examine Stirling engine operation and performance. A micro:bit is used to create a custom keyboard and LCD interface that communicates with other parts of the project.
- [Micro:Gamer](https://hackaday.io/project/47760-microgamer) - A portable game console based on the micro:bit board. It features a 128x64 monochrome OLED screen, six buttons, a buzzer for sound, and a 2xAAA battery holder.
- [µBOSS](https://www.element14.com/community/community/project14/test-instrumentation/blog/2018/10/12/%C2%B5boss-test-instrumentation-microbit) - Turning a BBC micro:bit into a test instrument by displaying all the sensor readings on an LCD and packaging it into a 3D printed box.
- [DIY 3D Virtual Reality System](https://sites.google.com/site/colinord/Home/3d-virtual-reality-hmd-and-controller-project) - Using two micro:bits for head and hand orientation tracking.
- [Robot Arm Rover](https://github.com/AMoazeni/Robot-Arm-Rover) - A gesture controlled Robot Arm Buggy using the micro:bit accelerometer and radio.
- [Musical Instrument Controller](https://phwallen.github.io/microbit-music-controller/) - A micro:bit instrument that communities with an iPad via Bluetooth into MIDI controller app that can play music via GarageBand.
- [Inexpensive Remote Controlled Robot](https://mryslab.github.io/microbit-robot/) - Guide to create an inexpensive robot, easily assembled from a set of off the shelf parts.
- [Natural Disaster Sensor](https://core-electronics.com.au/tutorials/natural-disaster-sensor-project-for-the-microbit-stem.html) - Wind, seismic, and temperature data monitoring from remote micro:bits.
- [Bike Light](https://www.kitronik.co.uk/blog/zip-tile-microbit-bike-light-isaac-gorsani/) - A rear bike light with a Kitronik Zip Tile (8x8 RGB LED matrix) and 3D printed case.
- [IoT Pill Reminders with SAP Cloud Foundry and Google Sheets](https://blogs.sap.com/2019/02/25/iot-pill-reminders-with-sap-cloud-foundry-google-sheets-and-microbit/) - How to build an IoT “Pill Reminder” device to remind the patient to take their pills and update their status in Google Sheets.
- [Pong-Like Retro Clock Using TinyGo and micro:bit](https://www.hackster.io/_conejo/pong-like-retro-clock-using-tinygo-and-microbit-682736) - Use an RGB matrix and a micro:bit to display the time with an awesome game of PONG. Made with love and TinyGo.
- [Racing Car Timing Gate](https://github.com/astrotutor9/Microbit-Racing-Car-Timing-Gate) - Create a speed trap for toy cars with three micro:bits, torches, radio and the MicroPython REPL.
- [Robot Unicorn](https://github.com/helenleigh/robot-unicorn) - Gesture controlled robot unicorn made of cardboard, glitter, a 3D printed horn, and micro:bits.
- [The Christmas Joy Spreading Machine](https://www.hackster.io/balearicdynamics/the-christmas-joy-spreading-machine-3d3559) - Project inside a box representing a metaphor of the most popular Christmas symbols. Maybe it's a bit dystopian but it moves, lights and reacts to music.
- [micro:bit Guitar](https://www.kitronik.co.uk/blog/microbit-guitar-noise-pack-inventors-kit/) - A micro:bit guitar using the Noise Pack Add-on for the Kitronik Inventors Kit.
- [Gesture Controlled Lamp](https://manoj.ninja/articles/2019/09/19/building-a-gesture-controlled-lamp) - Building a colourful 3D printed lamp with the BBC micro:bit that responds to gestures.
- [micro:bit Magic Wand](https://www.instructables.com/id/Microbit-Magic-Wand-Beginner/) - This project uses two micro:bit, a few small electronic parts, and some everyday objects from around the house to create our very own magical wand.
- [MicroBike](https://github.com/musabkilic/MicroBike) - Turn your micro:bit into a game controller.
- [LightBit](https://github.com/musabkilic/lightbit) - This project lets you do things on your computer by sliding your hand left and right, just like in a Sci-Fi movie.
- [Programmable Rainbow Light Up Sign](https://www.thingiverse.com/thing:3111622) - A laser-cut, 3D printed, micro:bit powered programmable sign with rainbow lights.
- [Connected Flowerpot](https://www.instructables.com/id/Connected-Flowerpot-by-Microbit/) - 3D printed flowerpot with a micro:bit to detect soil moisture and display its status in an RGB LED ring.
- [Voice Controlled Robot Car](https://www.hackster.io/H0meMadeGarbage/voice-controlled-robot-car-54faef) - Robot car controlled by voice commands using Amazon Alexa, Node-RED on a Raspberry Pi Zero, and micro:bit.
- [Obstacle Detecting White Cane](https://www.instructables.com/id/Obstacle-Detecting-White-Cane/) - A warning system for unpredictable obstacles for those who are visually impaired.
- [micro:bit Quiz System](http://weddell.co.uk/computing/microbit-quiz-system/) - A wireless LED quiz button system with sound.
- [DIY Educational micro:bit Robot](https://www.instructables.com/id/DIY-Educational-Microbit-Robot/) - Building a relatively accessible, capable and cheap robot. Two variants provided with different sensors and example code for MakeCode and MicroPython.
- [MIDI CC Wireless Controller](https://www.instructables.com/id/Microbit-Midi-CC-Wireless-Controller/) - A wireless MIDI CC controller, allowing you to use your micro:bit as a MIDI controller and connect it to your favourite music production software.
- [Smart Garden Ornaments](https://github.com/jimbobbennett/smart-garden-ornaments) - Track things happening in your garden, neighbourhood, or school using smart ornaments with the BBC micro:bit, Raspberry Pi, and a cloud-based IoT service.
- [micro:bit + Spotify (macOS)](https://www.hackster.io/samelhusseini/micro-bit-spotify-mac-5ac6d7) - ([Windows version](https://www.hackster.io/samelhusseini/microbit-spotify-windows-8a8551)) Allows you to control a Spotify playlist with 2 micro:bits.
- [Delightfully Delirious Day Clock](https://www.hackster.io/8bitsandabyte/delightfully-delirious-day-clock-b8cd6c) - Also wondering what day it is today? This delightfully delirious day clock narrows it down to roughly eight different possibilities.
- [micro:bit Air Guitar](https://www.instructables.com/Microbit-Air-Guitar-DMP/) - How to make your very own customisable guitar controller paired with micro:bit.
- [Simple gimbal with micro:bit and 2 servos](https://www.instructables.com/Simple-Gimbal-With-Microbit-and-2-Servos/) - How to make a simple gimbal stabiliser controlled by the micro:bit.
- [Disaster Management with Smart Circuit Breaker](https://blog.adacore.com/make-with-ada-2020-disaster-management-smart-circuit-breaker) - Ensuring safety against electrical fire or shock during earthquake, flood, gas leakage & fire breakout by disconnecting mains with smart circuit breaker.
- [micro:bit Corona Scanner](https://github.com/znuh/microbit-corona-scanner) - Using a micro:bit to listen to Bluetooth COVID-19 Exposure Notifications from COVID mobile apps.
- [Hands-Free Cardboard Gumball Machine](https://www.instructables.com/Hands-Free-Cardboard-Gumball-Machine/) - A gumball machine using a micro:bit, it detects when you place your hand in the base of the rocket and the machine administers a gumball, without touching a thing.
- [Automatic Plant Watering System Using a micro:bit](https://www.instructables.com/Automatic-Plant-Watering-System-Using-a-Microbit/) - How to build an automatic plant watering system using a micro:bit, moisture sensor, and some other small electronic components.
- [Sorting the Object Using Ferb Detective Agent](https://www.instructables.com/Sorting-the-Object-Using-Ferb-Detective-Agent/) - How to design a DIY colour sorter that can sort black and white objects using an IR sensor.
- [micro:bit Solar Tracker](https://www.instructables.com/Microbit-Solar-Tracker/) - How to build a solar tracker with a micro:bit, light sensors and servos.
- [PET Robotic Arm](https://www.instructables.com/PET-Robotic-Arm-Microbit-Project/) - A robot arm made with a servo and recycling waste plastic.
- [Ticklebot](https://www.jasmineflorentine.com/ticklebot) - Making a ticklish robot with a micro:bit, feel free to get creative.
- [Digital Measuring Roller Using micro:bit & Tinkercad](https://www.instructables.com/Digital-Measuring-Roller-Using-Microbit-Tinkercad/) - How to make a digital measuring roller with the help of a micro:bit, a rotatory encoder, a few blocks of code, and some 3D printed parts.
- [Hacking a Cardboard PinBall Machine](https://www.instructables.com/CardBoard-Paper-MicroBit-Pinball-Machine/) - Adding a micro:bit to a cardboard pinball kit to create a game with interactive lights, sounds, and motion.
- [Totally Useless Coffee Dispenser](https://www.instructables.com/Totally-Useless-Coffee-Dispenser/) - Designing and building a coffee dispenser with micro:bit, motors and 3D printed parts.
- ["High-Fivey" the Cardboard Robot](https://www.instructables.com/High-Fivey-the-Cardboard-Microbit-Robot/) - Stuck at home but still have a need to high-five someone? Make a friendly little cardboard micro:bit robot to do just that.
- [BBC micro:bit + WiFi + phone notifications](https://www.hackster.io/393644/bbc-micro-bit-wifi-phone-notifications-ddb90d) - How to connect BBC micro:bit to WiFi and send a phone notification when a sound is detected.
- [Awaken the Force with micro:bit](https://www.okdo.com/project/awaken-the-force-with-microbit/) - For millennia people have used the force for good, evil, and just to move things around. We have found quite a lot of force in the micro:bit, enough to lift small, everyday objects.
- [Mechanical 7-segment digital clock](https://www.thingiverse.com/thing:4626956) - Digital clock with 23 segments, controlled by a single RC servo motor, with all segments and the carries between digits mechanically resolved.
- [Mechanical digital clock](https://www.thingiverse.com/thing:4613624) - 4 digits, 24 hour-notation mechanical digital clock controlled by micro:bit and only one RC servo motor. Time adjustment from PC is possible via bluetooth.
- [Robbit](https://github.com/Dealerpriest/robbit) - An open source telepresence robot with micro:bit and an Android phone for students who can not attend school in person.
- [PIR Movement Alarm](https://www.instructables.com/PIR-Movement-Alarm-With-BBC-Microbit-and-External-/) - How to make a simple movement alarm using MicroPython on a BBC micro:bit with a passive infrared (PIR) sensor module to play a low bitrate sound sample when a warm, moving object is detected.
- [Lip Syncing Characters](https://www.instructables.com/Lip-Syncing-Characters-With-Microbit/) - Cute characters made with micro:bit that lip-sync to the sound of your voice to appear as if they are the ones doing the talking/singing.
- [Spy Tech](https://www.instructables.com/Spy-tech-Intruder-Detection-Logging-System/) - Intruder detection and logging system with a micro:bit and a magnet.
- [micro:bit OLED Game](https://www.instructables.com/Microbit-OLED-Game/) - Creating a Game & Watch homage handheld electronic game with a micro:bit, OLED screen, buttons, and MicroPython.
- [Water Rocket](https://wikifactory.com/+fablabbratislava/a-microbit-water-rocket/) - Did you know you can create your own water rocket by using water pipes and a water bottle? You can even add a micro:bit and measure flight data, which can be stored and later visualised.

### 🏗️ Project Collections

- [hackster micro:bit community](https://hackster.io/microbit) - This hackster community contains user submitted projects for the micro:bit.
- [MakeCode Projects](https://makecode.microbit.org/projects/) - List of micro:bit projects you can do with the MakeCode editor.
- [Tinkercademy Projects](https://tinkercademy.com/microbit/) - Collection of projects using the micro:bit and Tinkercademy Tinker Kit.
- [Raspberry Pi micro:bit Projects](https://projects.raspberrypi.org/en/projects?hardware%5B%5D=microbit) - Collection of Raspberry Pi and micro:bit projects from the Raspberry Pi Foundation.
- [Hackaday.io micro:bit Projects](https://hackaday.io/projects?tag=micro%3Abit) - Projects using the micro:bit tag in Hackaday.io, a collaborative hardware development community.
- [Maker.io micro:bit projects](https://www.digikey.com.au/en/maker/search-results?y=13825c8674444e22884d8d26197819d1&t=54c4be4fbd2f4f748d1eacf05fd3b5b0&g=newest&page=1) - All the micro:bit projects posted to Maker.io, a playground for makers.
- [Electromaker micro:bit projects](https://www.electromaker.io/projects?platform=microbit) - All the micro:bit projects posted to Electromaker, a platform for makers to showcase their projects.
- [Saturday Science & BBC micro:bits](https://saturdayscience.org/bbc-microbit/) - Practical science and engineering projects with the micro:bit, explore physical properties with cool experiments.
- [Maker Pro micro:bit Projects & Tutorials](https://maker.pro/microbit) - The micro:bit section of Maker Pro, a place for makers to share designs, collaborate, and learn how to take your product to market.


## 🗞️ Articles

Useful Articles for developing on the micro:bit.

- [Offline C/C++ Development With The micro:bit](http://www.i-programmer.info/programming/hardware/9654-offline-cc-development-with-the-microbit-.html)
- [Sending 'commands' from a micro:bit over Bluetooth](https://bluetooth-developer.blogspot.com/2016/07/sending-commands-from-microbit-over.html)
- [Modelling micro:bit data with the Bitty Data Logger App](https://www.stem.org.uk/resources/community/resource/289686/modelling-microbit-data-bitty-data-logger-app)
- [Getting Started with the micro:bit Bluetooth IO Pin Service](https://ukbaz.github.io/howto/ubit_ble_profile.html)
- [Using MQTT-SN over BLE with the BBC micro:bit](https://blog.benjamin-cabe.com/2017/01/16/using-mqtt-sn-over-ble-with-the-bbc-microbit)
- [The First Video Game on the BBC micro:bit [probably]](https://hackernoon.com/the-first-video-game-on-the-bbc-micro-bit-probably-4175fab44da8) - Creating a game for the micro:bit, the MicroPython changes needed to increase performance and a general profile of its resources.
- [Custom BLE services with micro:bit](https://www.hackster.io/pelikhan/custom-ble-services-with-micro-bit-6c9879) - Build your own Bluetooth low energy services and bundle them as PXT/MakeCode blocks that beginners can use.
- [Excel and micro:Bit - Hacking for fun and creativity!](https://techcommunity.microsoft.com/t5/Excel-Blog/Excel-and-Micro-Bit-Hacking-for-fun-and-creativity/ba-p/63603) - Experiment to have some basic sensor data collected using the micro controller and then visualized in Excel.
- [Writing the second video game for the micro:bit in Rust](https://hackernoon.com/writing-the-second-video-game-for-the-micro-bit-in-rust-3cd8b5ab22d3) - Updating a micro:bit game and porting it to the Rust language.
- [Adding a new module to MicroPython](https://cigdemsengul.blogspot.com/2017/04/offline-development-in-microbit-adding.html) - Article describing an experiment to add a new module into MicroPython for the micro:bit.
- [Become a Time Lord with the BBC micro:bit](https://medium.com/groklearning/become-a-time-lord-with-the-bbc-micro-bit-c4b8b4e2d747 ) - Using different timing mechanisms to run multiple things in MicroPython.
- [Debugging the micro:bit with pyOCD and GDB](https://os.mbed.com/docs/mbed-os/latest/debug-test/debug-microbit.html) - Shows how to debug a micro:bit program using PyOCD and GDB.
- [Exploring the BBC micro:bit Software Stack](https://mattwarren.org/2017/11/28/Exploring-the-BBC-microbit-Software-Stack/) - What’s in it, what it does and how it all fits together.
- [Building the 1,000 BBC micro:bit Display](https://www.kitronik.co.uk/blog/building-the-bbc-microbit-matrix-display/) - Building a screen to show images from a thousand BBC micro:bits.
- [micro:bit Radio Packets](https://ukbaz.github.io/howto/ubit_radio.html) - Explanation of the MakeCode radio packet specification (built on top of the micro:bit DAL spec) and how to communicate between MakeCode and MicroPython programs via radio.
- [Synchronized Music on micro:bits](https://blog.flowblok.id.au/2018-02/synchronized-music-on-microbits.html) - Building a micro:bit mesh network so they can play music synchronized across a large area.
- [Using the Built-in Sensors](https://learn.adafruit.com/micro-bit-lesson-1-using-the-built-in-sensors) - Learn how to use the micro:bit's built-in accelerometer and magnetometer.
- [Read micro:bit data from Linux via Bluetooth (BLE)](https://github.com/alcir/microbit-ble) - Random notes and examples about micro:bit BLE and Linux.
- [Measure pressure with your micro:bit](https://www.instructables.com/id/Measure-Pressure-With-Your-Microbit/) - An inexpensive and easy to build device to perform pressure measurements and demonstrate Boyle's law with the micro:bit and BMP280 pressure/temperature sensor.
- [IoT Cloud Access with micro:bit over BLE for Remote Sensing](https://www.hackster.io/PSoC_Rocks/iot-cloud-access-with-micro-bit-over-ble-for-remote-sensing-351938) - Program BBC micro:bit with mbed OS and remotely send data to cloud by utilizing BLE to smartphone/PC IoT cloud gateway.
- [Network Rivalry: a Low-Latency Game for the BBC micro:bit](https://www.instructables.com/id/Network-Rivalry-a-Low-Latency-Game-for-the-BBC-Mic/) - Tutorial explaining how to implement a basic multiplayer game on the BBC micro:bit.
- [Circuit Lumber Punking](https://www.instructables.com/id/Circuit-Lumber-Punking/) - Creating micro:bit circuit boards in timber.
- [Measuring the BBC micro:bit LED current draw](https://www.seismicmatt.com/2019/03/06/measuring-the-bbc-microbit-led-current-draw/) - Looking at the voltage and current supplied to the BBC micro:bit for different numbers of active LEDs.
- [micro:bit <-> Raspberry Pi](https://ukbaz.github.io/howto/ubit_workshop.html) - An introduction on how you can exchange information between a micro:bit and a Raspberry Pi using Bluetooth Low Energy (BLE).
- [WiFi Web Server on BBC micro:bit and ESP-01](https://www.hackster.io/alankrantas/wifi-web-server-on-bbc-micro-bit-and-esp-01-esp8266-498e0d) - Create a micro:bit web server via AT commands to an ESP8266 which can respond to web browser requests over WiFi.
- [IoT Cloud Access with micro:bit over BLE for Remote Sensing](https://www.hackster.io/PSoC_Rocks/iot-cloud-access-with-micro-bit-over-ble-for-remote-sensing-351938) - Program the BBC micro:bit with Mbed OS and remotely send data to the cloud by utilizing BLE to smartphone/PC IoT Cloud Gateway.
- [How to connect your Mini.mu to PureData](https://vulpestruments.com/2018/11/21/how-to-connect-your-mini-mu-to-puredata/) - Connecting the micro:bit to PureData (visual programming language to create interactive computer music) via radio and serial MIDI.
- [Using micro:bit and MakeCode with Data Streamer](https://docs.microsoft.com/en-us/microsoft-365/education/data-streamer/using-microbit-and-makecode) - How to use the MakeCode to write a simple program that sends live data from the BBC micro:bit to Microsoft Excel using the Microsoft Data Streamer add-in.
- [3D Rendering on a Children's Toy](https://blog.scottlogic.com/2020/03/03/microbit-raytracer.html) - Implementing a ray tracer, an algorithm which simulates light rays to render a 3D scene, to render a pyramid in the micro:bit display.
- [The ThreadBoard: micro:bit E-Textile Prototyping Board](https://www.instructables.com/id/The-ThreadBoard-Microbit-E-Textile-Prototyping-Boa/) - Developing a tool that will adapt to the unique set of constraints that e-textile creators face when fabricating an e-textile project.
- [Build a snake game on the BBC micro:bit](https://www.cameronmacleod.com/blog/microbit-snake) - A detailed tutorial walking through the steps of writing a snake game in MicroPython.
- [micro:bit & Vital Signs](https://medium.com/liki-blog/micro-bit-vital-signs-b76e495f6a59) - How to measure electrical pulses with the micro:bit, to build a pulse monitor with an optical heart rate detector.
- [Measuring pendulum decay with BBC micro:bit and XinaBox](https://www.hackster.io/PragmaticPhil/measuring-pendulum-decay-with-bbc-micro-bit-and-xinabox-b836a2) - Collecting large data sets is key to applied data science, use the techniques in this project to collect data on your BBC micro:bit.
- [Read a PS/2 keyboard on a BBC micro:bit](http://www.suppertime.co.uk/blogmywiki/2020/08/ps2-keyboard-microbit/) - Learning how PS/2 keyboards work, their serial communication, and how to connect them to a micro:bit.
- [Testing the micro:bit's ADC](http://www.doctormonk.com/2020/08/testing-microbits-analog-inputs.html) - The micro:bit can measure analog voltages, but you can't measure something without altering it & the best we can do is to make the measurement errors small. This article determines the micro:bit ADC measurement error.
- [Make your own processor with a micro:bit](http://www.suppertime.co.uk/blogmywiki/2020/05/microbit-cpu/) - Coding a 5-bit CPU in the micro:bit, useful for understanding or teaching how CPUs and simple systems work.
- [Embedded Python: Build a Game on the micro:bit](https://realpython.com/embedded-python/) - In this tutorial you’ll learn what embedded development is, why you would use Python, and how to write a basic game on the micro:bit with MicroPython.
- [Build a snake game](https://www.cameronmacleod.com/blog/microbit-snake) - Learning how to make a snake game using MicroPython on the micro:bit.
- [Using the micro:bit to detect electrical current](https://mattoppenheim.com/2021/07/16/using-the-microbit-to-detect-electrical-current/) - The micro:bit has a magnetometer on-board, when a current flows through a wire a magnetic field is produced and we can use the magnetometer to detect this.

### 🗞️ Article Collections

- [MultiWingSpan](http://www.multiwingspan.co.uk/micro.php) - Large collection of examples, instructions, and direction on how to use electronic components.
- [SparkFun micro:bit tutorials](https://learn.sparkfun.com/tutorials/tags/microbit) - Collection of tutorials from SparkFun, including comprehensive experiment guides for their kits.
- [BitIO blogs](https://warksjammy.blogspot.com/2017/07/bitio-blogs-in-one-place.html) - Collection of blogs written about using the BitIO Python module to control the micro:bit.
- [micro:bit learning](http://www.microbitlearning.com/tag/microbit) - Blog with a section for articles showing how to use a wide selection of sensors with the micro:bit and the Arduino software.
- [Adafruit Learn micro:bit section](https://learn.adafruit.com/category/micro-bit) - Adafruit Learning System section for the BBC micro:bit.
- [BBC micro:bit - Kitronik University](https://www.kitronik.co.uk/blog/bbc-microbit-kitronik-university/) - A varied collection of micro:bit resources by Kitronik.
- [Maker.io micro:bit blog posts](https://www.digikey.com.au/en/maker/search-results?y=cb5252a72f0549558ffaaa2a80d3a1ed&t=54c4be4fbd2f4f748d1eacf05fd3b5b0&g=newest&page=1) - All the micro:bit articles posted in Maker.io, a playground for makers.
- [Physical computing with the BBC micro:bit](http://www.teachwithict.com/physical-computing.html) - How to use different electronic components with the micro:bit.
- [DF Robot micro:bit blog section](https://www.dfrobot.com/blog-tag-micro:bit.html) - Blog posts and articles about micro:bit from DF Robot.
- [ElecFreaks Learn](https://www.elecfreaks.com/learn-en/) - ElecFreaks collection of experiments, tutorials and material for the micro:bit.
- [Little Bird Guides](https://littlebird.com.au/guides/microbit) - Detailed tutorials showing how to use a wide range of sensors and accessories with the micro:bit.


## 🎥 Videos

- [MicroMonsters](https://www.youtube.com/channel/UCK2DviDexh_Er2QYZerZyZQ) - YouTube channel with tutorials to learn to code with your family.
- [micro:bit and Bluetooth](https://www.youtube.com/playlist?list=PLYOCnwH2UtBzhJ2nvn_DM3itz6GNVwrDu) - YouTube playlist with Martin Woolley's Bluetooth videos.
- [Video Series from The Maker Movies](https://www.youtube.com/playlist?list=PLD0HD_3AJljXDWoasq2x5gHmkKeV7cc-P) - List of short, introductory videos for anyone wanting to get started with the micro:bit.
- [SparkFun video resources](https://sparkfuneducation.com/video-resources/microbit.html) - Growing list of video resources for the micro:bit.
- [SamCodes YouTube Playlist](https://www.youtube.com/playlist?list=PLumNlyd5JxxegaAVScP7Qm1AXPtJdGBCq) - Video tutorials showing how to  use different electronic components and features of the micro:bit.
- [Behind the MakeCode Hardware](https://www.youtube.com/playlist?list=PLMMBk9hE-SeqDYtw9pGNPsQ10V_EGMyGe) - Collection of videos explaining the basics on how different hardware components work.
- [MicroPython for micro:bit Workshop](https://www.youtube.com/playlist?list=PLPK2l9Knytg6SygFSODc3H1JL4KEm-Ruv) - Collection of videos explaining how to use the micro:bit features with MicroPython.
- [Grade 10 micro:bit Tutorials](https://www.youtube.com/playlist?list=PLo6KSCBvKXc92f7p8ONiBeWAJKIqNpKlr) - Collection of short videos showing how to use micro:bit MakeCode blocks and features.
- [micro:bit to Firebase](https://www.youtube.com/playlist?list=PLGYgoZPmYyek0eIEfVWyt3nK_J8iZ4OBP) - Send data from a BBC micro:bit to Google’s Firebase cloud database with a Python script. Retrieve the data and  create a simple IoT demo model.
- [Scratch micro:bit Tutorials](https://www.youtube.com/playlist?list=PLSgUBfi51uldOnJU11lVkViTZBi0rE30L) - Tutorials and project ideas for the micro:bit with Scratch.
- [The Learning Circuit](https://community.element14.com/learn/learning-center/stem-academy/microbit/microbit-tutorial-videos/) - Element14 video series to learn about basic electronics. Some of the episodes cover different ways to learn and explore with the BBC micro:bit.
- [Online Learning with MakeCode](https://makecode.com/online-learning) - A list of helpful resources, including live video streams, that students can access to continue their computing education outside the classroom now that many schools are closed.
- [Creative Coding with micro:bit](https://www.youtube.com/playlist?list=PLIRQWQAcfF037nji2jK6iiafMLubgJqUh) - Creative activities with the micro:bit from Kids Code Jeunesse.
- [Video Tutorials for micro:bit](https://www.youtube.com/playlist?list=PLS9qLR8VoFA5jr14vzjJwqZ5DsBLFzuYn) - A playlist of video tutorials by Geek Tutorials, walking through a lot of the micro:bit features.
- [Code with Liam](https://www.youtube.com/channel/UCubWM52hsTe2eeiTWqRJICw/) - Video tutorials showing how to code with the micro:bit.
- [Get started with the micro:bit](https://www.youtube.com/playlist?list=PLEo0hMrjdofusveMscRFN9FeqKzDBzuXr) - A set of videos that will take you from first use to micro:bit expert, exploring all the features of this tiny computer.
- [A wide range of micro:bit videos](https://www.youtube.com/playlist?list=PL99_XE3drPZeUdLgZBOlZdGbJZ4XUXcmY) - A series of videos from beginning to expert with a wide range of topics, uses and add-ons.
- [Building a mini sumo robot on a budget](https://www.youtube.com/watch?v=Y9WXdobs_vU) - Designing a mini sumo robot from scratch with micro:bit. From a simple paper sketch, to component selection, hardware design, mechanical assembly, coding, and testing.
- [MakeCode and Hardware](https://www.youtube.com/channel/UCYvU-GOQCX97aDu3o4bxl_Q/videos) - YouTube channel with a large collection of projects using micro:bit and MakeCode.
- [The Engineering Design Process](https://www.youtube.com/playlist?list=PLCUVFFwr4MKe_qkWNozMlhvm5GJLzjjsD) - Jasmine is here to take you though the stages of planning, designing and building your micro:bit project following the engineering design process.

### 🎥 Conference Talks

- [Fun with Zephyr Project and BBC micro:bit](https://www.youtube.com/watch?v=ZZRbIpVJGns) - This presentation shows how Zephyr empowers the BBC micro:bit devices and its Bluetooth chip to do fun things.
- [micro:bit LIVE 2020 online conference](https://www.youtube.com/playlist?list=PLEo0hMrjdofv9-M0IOyD8Q0VtsX8O__iW) - All the talks and sessions from the micro:bit LIVE 2020 online event.
- [micro:bit LIVE 2021 online conference](https://www.youtube.com/playlist?list=PLEo0hMrjdofs-XgVXg-Oib1mduB6biIIC) - All the talks and sessions from the micro:bit LIVE 2021 online event.


## 📚 Books

- [micro:bit IoT In C](https://www.iot-programmer.com/index.php/books/micro-bit-iot-in-c) - Using the C langague to gain full access to the micro:bit features and external devices.
- [Programming with MicroPython](https://www.oreilly.com/library/view/programming-with-micropython/9781491972724/) - Embedded Programming with Microcontrollers and Python.
- [Getting Started with the micro:bit](https://www.oreilly.com/library/view/getting-started-with/9781680453010/) - Coding and Making with the BBC's Open Development Board.
- [The Official BBC micro:bit User Guide](https://www.wiley.com/en-gb/The+Official+BBC+micro:bit+User+Guide+-p-9781119386735) - The go-to guide to getting started with the BBC micro:bit and exploring all of its amazing capabilities.
- [Programming the BBC micro:bit](http://simonmonk.org/prog-mb/) - Getting Started with MicroPython.
- [Networking with the micro:bit (ebook)](https://microbit.nominetresearch.uk/networking-book/) - Presents a series of activities to teach the basics of computer networks with micro:bit.
    - [Prácticas de redes con placas micro:bit](https://github.com/jemole/microbit-networking-book) - Spanish translation.
- [micro:bit in Wonderland](https://www.techagekids.com/2017/11/our-beginner-bbc-microbit-coding-craft-project-book-microbit-in-wonderland.html) - A project book for the BBC micro:bit inspired by the classic story of Alice in Wonderland.
- [Beginning BBC micro:bit](https://www.apress.com/gb/book/9781484233597) - A Practical Introduction to micro:bit Development.
- [BBC micro:bit Recipes](https://www.apress.com/gp/book/9781484249123) - Learn Programming with Microsoft MakeCode Blocks.
- [Micro:bit for Mad Scientists](https://nostarch.com/microbitformad) - The 30 simple projects and experiments in this book will show you how to use the micro:bit to build a secret science lab, as you learn basic coding and electronics skills.
- [Save The World With Code](https://www.mhprofessional.com/9781260457599-usa-save-the-world-with-code-20-fun-projects-for-all-ages-using-raspberry-pi-microbit-and-circuit-playground-express-group) - Twenty fun projects for all ages using Raspberry Pi, micro:bit, and Circuit Playground Express.
- [Beginning Data Science, IoT, and AI on Single Board Computers](https://www.apress.com/gp/book/9781484257654) - Core Skills and Real-World Application with the BBC micro:bit and XinaBox.
- [The Tinkerer's Guide to the micro:bit Galaxy](https://gethacking.com/products/the-tinkerers-guide-to-the-micro-bit-galaxy) - Get ready to make and code amazing projects that light up, make noise, move, and talk (via radio).


## 🧑‍🏫 Teaching Resources

- [microbit.org Lessons](https://microbit.org/lessons/) - Curriculum-linked units of work and design challenges for planning and teaching computing in primary and secondary schools.
- [Microsoft 14 Week Curriculum](https://makecode.microbit.org/courses/csintro) - Targeted to middle school grades 6-8 (ages 11-14). It is also written for teachers who may not have a Computer Science background, or may be teaching an "Intro to CS" for the 1st time.
- [Code Club micro:bit projects](https://projects.raspberrypi.org/en/codeclub/microbit)
- [IET micro:bit Teaching Resources](https://archive.microbit.org/teach/iet/) - A series of resources created by the IET (Institution of Engineering and Technology) as part of their highly successful IET Faraday brand.
- [IET micro:bit case studies](https://education.theiet.org/secondary/stem-activities/microbit/) - Booklets and video content to bring a variety of real-life applications of the micro:bit to life in your classroom.
- [Grok Learning](https://groklearning.com/microbit/) - Provides an online MicroPython code editor, Blockly visual programming, full micro:bit simulator, curriculum-aligned teaching material and auto-marked problems.
- [101 Computing BBC micro:bit category](https://www.101computing.net/category/bbc-microbit/) - Computing challenges with the micro:bit to boost your programming skills or spice up your teaching of computer science.
- [micro:bit of Things](https://sites.google.com/view/microbitofthings/) - Notes on micro:bit project ideas for Key Stage 2 and 3.
- [FunWithMicrobit](https://github.com/MicrobitPolska/FunWithMicrobit) - A 6 hours workshop made by kids for the kids.
- [Year 7 micro:bit lessons](https://www.jonwitts.co.uk/year-7-microbit) - Lessons used to introduce students to the micro:bit and Python.
- [UCL’s BBC micro:bit Tutorials](https://microbit-challenges.readthedocs.io/en/latest/) - Tutorial sheets that introduce micro:bit features with practical examples provided to invite students to design solutions to problems.
- [BBC micro:bit and Kodu Interact](http://www.kodugamelab.com/resources/#microbit) - Kodu is a visual programming language made specifically for creating games and allow interaction with the micro:bit.
- [Build A Robot Wars Buggy](https://www.kitronik.co.uk/blog/robot-buggy-part-1-build-robot-wars-buggy-introduction/) - This fun learning resource has been put together to provide teachers with an all in one design & technology challenge that you can set for your students.
- [CPC UCreate micro:bit resources](https://warksjammy.blogspot.com/2017/04/cpc-ucreate-microbit-resources-all-in.html) - Collection of micro:bit resources made for CPC.
- [Year 7 BBC micro:bit topic](https://bournetocode.com/projects/7-CS-micro/) - BBC micro:bit lessons from Bourne Grammar school.
- [Kitronik Inventors Kit Resources](https://www.kitronik.co.uk/blog/kitronik-inventors-kit-resources) - A a great way to get started with programming and hardware interaction with the micro:bit. Includes 12 experiments using LEDs, motors, LDRs and capacitors.
- [CLOQQ Activities](https://cloqq.com/newtomorrowtogether2017) - ([more](https://cloqq.com/tecnologia?id=14777677)) Activities with different difficulty levels, target age, and duration.
- [Learn micro:bit](https://github.com/LearnToProgramRoanoke/Learn-microbit) - Code and materials for learning to program with the BBC micro:bit.
- [Lessons Aligned to Code.org's CS Fundamentals](https://archive.microbit.org/teach/code-org-fundamentals/) - Lesson plans aligned to Code.org's Computer Science Fundamentals curriculum for primary and elementary school students.
- [First steps in using micro:bits with PCs](https://community.computingatschool.org.uk/resources/5437/single) - This very comprehensive article explores ways in which the micro:bit can send data via USB cable or wirelessly to PC applications.
- [Science Experiment Lessons](https://makecode.microbit.org/courses/ucp-science) - Geared for students in middle and early high school, these Science Experiment lessons are designed help gain a greater understanding of the forces and behaviour of the physical world.
- [micro:bit Basics for Teachers](https://www.hackster.io/kkristoff/micro-bit-basics-for-teachers-part-1-the-hardware-768229) - ([Part 2](https://www.hackster.io/monica/micro-bit-basics-for-teachers-part-2-javascript-blocks-6eaed5), [Part 3](https://www.hackster.io/monica/micro-bit-basics-for-teachers-part-3-micropython-c3fde0)) - Are you a teacher who wants to use micro:bit in your classroom, but doesn't know where to start? We'll show you how!
- [micro:bit Lessons](https://github.com/PhonicCanine/microbit-lessons) - Basic lessons on Python programming with a BBC micro:bit.
- [Pimoroni Education](https://edu.pimoroni.com/tag/microbit/) - Educational resources with the micro:bit from Pimoroni.
- [British Council micro:bit for Teachers](https://microbit.britishcouncil.org) - This course with interactive video learning and progress tracking will guide you through 12 modules to get to know the micro:bit and block code editor (needs sign-up).
- [Arm School Program Resources for Schools](https://www.arm.com/resources/education/schools/content) - A suite of teaching and learning resources to help teachers deliver engaging and inspirational lessons in Computing (K-12).
- [NCCE KS3 Physical computing](https://teachcomputing.org/curriculum/key-stage-3/physical-computing) - This unit applies and enhances the learners’ programming skills in a new engaging context: physical computing, using the BBC micro:bit.
- [Remote Learning with micro:bit](https://www.sparkfun.com/news/3304) - Webinar showing how to remotely teach students all about micro:bit in less than one hour.
- [Coding with micro:bit video series for teachers](https://www.youtube.com/playlist?list=PLmqeu38gRdJVCMUhgmF8OrjOhYpYtoh9U) - Videos series resource for teachers and students with an introduction to coding with micro:bit to build inventions and make creations integrating LEDs, motors, servos and speakers.
- [Python For Kids](https://github.com/mytechnotalent/Python-For-Kids) - A comprehensive online Python development course for kids utilizing a BBC micro:bit and later an ESP32 board going step-by-step into the world of Python for microcontrollers.
- [DreamSpace TV](https://education.microsoft.com/en-us/resource/f7b52fd4) - Lessons to bring students, in school or at home, on a STEAM learning journey with a focus on computational thinking, creativity & problem-solving.
- [MicroPython For micro:bit](https://github.com/mytechnotalent/MicroPython-For-micro-bit) - A free MicroPython course designed to teach MicroPython with specific application to the micro:bit V2.
- [Scratch+micro:bit](https://plix.media.mit.edu/activities/scratch-microbit) - This activity combines storytelling, coding, and making to engage in physical tinkering while helping to bridge the gap between the physical and digital worlds with micro:bit.

### 🧑‍🏫 BBC Teaching Resources

- [Welcome to the micro:bit - Live Lesson](https://www.bbc.co.uk/programmes/articles/2M3H2YpKLsw2W8fC2ycHYSR/welcome-to-the-micro-bit-live-lesson) - Learn how to create games, animations and robots using simple code.
- [Doctor Who and the micro:bit - Live Lesson](https://www.bbc.co.uk/programmes/articles/3ydvd6mvhl89cHVJ7F2nmzf/doctor-who-and-the-micro-bit-live-lesson) - The BBC micro:bit will be put to the test at the controls of the TARDIS in this special BBC Live Lesson in collaboration with the team behind Doctor Who.
- [Strictly micro:bit - Live Lessons](https://www.bbc.co.uk/programmes/articles/49tjW0qR05wXrdpK7ZbGTbs/strictly-micro-bit-live-lesson) - The full BBC Live Lesson exploring the basics of coding, with help from the stars of Strictly Come Dancing and the BBC micro:bit.
- [micro:bit: Mission to Mars - Live Lesson](https://www.bbc.co.uk/programmes/articles/3d5Chvn8QBgdP1Z1d9GN9gx/micro-bit-mission-to-mars-live-lesson) - Reach for the stars with our latest Live Lesson on the BBC micro:bit, which investigates how computer science can be used to aid man's exploration of space.
- [Tackle time and space with Doctor Who and the BBC micro:bit](https://www.bbc.co.uk/programmes/articles/GDNGTpkHJrDJSYMQJbH9f1/tackle-time-and-space-with-doctor-who-and-the-bbc-micro-bit) - Join The Doctor on an adventure of courage, cunning and coding!
	- [Part 1: Mission Sonic](https://www.bbc.co.uk/programmes/articles/52yF6JCCn1X2L4HKBQtgWlP/doctor-who-and-the-micro-bit-mission-sonic) - What plan does the Doctor have in mind to save the Universe from the Reality Bomb?
	- [Part 2: Mission Decode](https://www.bbc.co.uk/programmes/articles/1tbvkWxx5vqQDmGnWMSLBJg/doctor-who-and-the-micro-bit-mission-decode) - The Doctor has intercepted some seriously strange data from the Daleks; it's up to you to help decode it.
	- [Part 3: Mission Hack](https://www.bbc.co.uk/programmes/articles/1ZD3hYYBZVM5SDCVKH6vGfm/doctor-who-and-the-micro-bit-mission-hack) - It's the final mission! Click here to get hacking and infiltrate the Dalek spaceship.


## 🏫 Online Courses

- [Teaching Physical Computing to 5-11 year olds](https://www.futurelearn.com/courses/teaching-physical-computing-to-5-to-11-year-olds) - Introduction to the world of physical computing with a Crumble or a BBC micro:bit, and learn how it can encourage learners to use their imaginations to solve problems and develop new ideas.
- [Electronics, MicroPython, and BBC micro:bit Bootcamp](https://www.udemy.com/course/electronics-micropython-and-bbc-microbit-bootcamp/) - Learn the basics of electronics, MicroPython, and the BBC micro:bit in detail in a single course.
- [Build a Physical Computing Prototype](https://www.futurelearn.com/courses/build-a-physical-computing-prototype) - On this course you’ll learn what’s inside the devices we all use every day, come to understand how they work, and ultimately learn to create your own physical computing prototype.
- [Teaching with Physical Computing](https://www.edx.org/course/teaching-with-physical-computing-course-1-introduction-to-project-based-learning) - Introduces the fundamental concepts underpinning Project-Based Learning, and how you can apply it with programmable devices to bring STEM & Computing to life in the classroom.
- [Pathfinders Professional Development Course](https://microbit.org/news/2021-12-06/microbit-lessons-for-cs-the-new-teacher-pd-course-is-launched-today/) - Created to bring the delight of physical computing to Elementary CS lessons & designed to support educators looking for ways to integrate CS into their classrooms.


## 👪 Community

- [Official micro:bit Slack Channel](https://tech.microbit.org/community/#join-us-on-the-microbit-community-slack-channel)
- [`@microbit_edu` on twitter](https://twitter.com/microbit_edu)
- [`microbitfoundation` on Facebook](https://www.facebook.com/microbitfoundation)
- [Micro:bit Educational Foundation on YouTube](https://www.youtube.com/channel/UCJRGTnzeb0esPmsE-mFkPGg/)
- [micro:bit Python mailing list (archived)](https://github.com/ntoll/microbit_mailman_archive)
- [Arabic micro:bit Community](https://community.nadi-microbit.com)
- [MakeCode Forum](https://forum.makecode.com/c/microbit/11)
- [micro:bit subreddit](https://www.reddit.com/r/microbit/)
- [micro:bit Champions](https://microbit.org/champions)


## 📅 Events

Do you know about any free online event with micro:bits? Please add them here, PRs are encouraged!

- [LIVE code-a-long with micro:bit](https://www.eventbrite.co.uk/e/live-code-a-long-with-microbit-making-a-password-generator-tickets-266654911017) - Join this exciting code-a-long with micro:bit on the 2nd of March, and code your very own password generator (micro:bits not required).
- [What’s a Microcontroller? with Python and micro:bit](https://www.parallax.com/whats-a-microcontroller-with-python-and-microbit-zoom-meeting-part-2/) - Workshops for educators on April 25, 27 and 29 to add a pre-engineering focus and to support career technology education (CTE) programs in coding, product design, and manufacturing.


## 🤷 Miscellaneous

- [micro:bit broadcast](https://microbit-broadcast.embeddedlog.com) - (Discontinued, archived) newsletter to stay up-to-date with the latest micro:bit news, articles, projects, and resources.
- [microbit.org Support](https://support.microbit.org) - The support pages from the micro:bit Foundation is a great source of information, containing an extensive collection of FAQs, articles, and guides.
- [micro:bit Poster](https://community.element14.com/learn/learning-center/stem-academy/microbit/m/files/550) - Element14 has put together this detailed, beautifully rendered, cross-section micro:bit poster highlighting all of the device's key functions and components.
- [Micro World Tour](https://microworldtour.github.io) - Before the micro:bit was released a few went on a tour to the world-wide Python community. A lot of interesting content and ideas on these micro:bit adventures.
- [Parent's Complete Guide To The BBC micro:bit](https://www.kitronik.co.uk/blog/parents-complete-guide-bbc-microbit/) - Free resource to help parent's get actively involved in helping their children learn how to code, even with no prior coding experience.
- [micro:mag](https://magazines.micromag.cc/) - The Unofficial micro:bit Community Magazine.
- [micro:bit Out Of Box Experience](https://support.microbit.org/support/solutions/articles/19000021613-reset-the-micro-bit-to-factory-defaults) - ([Source Code](https://github.com/lancaster-university/microbit-samples/tree/master/source/examples/out-of-box-experience)) The default program running on a brand new micro:bit.
- [Accessory Guide](https://microbit.org/buy/accessories/) - A constantly updated list of accessories for the micro:bit.
- [pin:out](https://microbit.pinout.xyz) - A GPIO pinout interactive reference for the BBC micro:bit and accessories.
- [Mewt](https://github.com/dakota-mewt/mewt/blob/main/README_Microbit.md) - Single button press to mute/unmute all system microphones, shows you status and when the microphone is actively broadcasting.
- [Cardboard Battery Pack Holder](https://microbit.org/get-started/user-guide/battery-pack-holder/) - The new micro:bit comes with a cardboard cut out to hold the micro:bit and battery pack, this is the template to create and customise your own battery holder.


## ⚖️ License

[![CC0](https://mirrors.creativecommons.org/presskit/buttons/88x31/svg/cc-zero.svg)](https://creativecommons.org/publicdomain/zero/1.0/)

To the extent possible under law, the authors have waived all copyright and related or neighbouring rights to this work.

---

This projects is not endorsed, sponsored or associated with the BBC. "BBC", "micro:bit", and their logos are trademarks of the BBC.<|MERGE_RESOLUTION|>--- conflicted
+++ resolved
@@ -400,11 +400,8 @@
 - [SparkFun gamer:bit](https://github.com/sparkfun/Micro_Bit_Gamer_Bit) - Open source files for the SparkFun gamer:bit, a board to provide a game system.
 - [NeoBit](https://github.com/ppelleti/NeoBit) - Open source board that lets you hook up NeoPixel and DotStar LEDs to a BBC micro:bit, also contains a headphone jack and a couple of slide potentiometers for input.
 - [LoRaWAN micro:bit](https://github.com/ribbotson/LoRaWAN_MicroBit) - This is a free open source LoRaWAN interface for BBC micro:bit including power control timer.
-<<<<<<< HEAD
-- [Sumo Robot](https://github.com/hansj66/micro-bot) - Firmware and hardware design files for the TimeExpander.com micro:bit based robot with 2 motor bridges, 3 time of flight sensors, 4 reflective object sensors, and a GPIO Expander.
-=======
 - [PiicoDev Adapter](https://github.com/CoreElectronics/CE-PiicoDev-Adapter-for-Microbit) - Kicad files for an adapter to experiment with sensors from the PiicoDev range.
->>>>>>> b7887c45
+- [Sumo Robot](https://github.com/hansj66/micro-bot) - Firmware and hardware design files for the TimeExpander.com micro:bit robot with 2 motor bridges, 3 time of flight sensors, 4 reflective object sensors, and a GPIO expander.
 
 
 ## 🖨️ 3D Printing
