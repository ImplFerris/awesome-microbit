--- conflicted
+++ resolved
@@ -669,12 +669,8 @@
 
 Do you know about any free event with micro:bits? Please add them here, PRs are encouraged!
 
-<<<<<<< HEAD
 - [Tech Talk - Kitronik LAB:bit for BBC micro:bit](https://kitronik.co.uk/blogs/resources/tech-talk-kitronik-lab-bit-for-bbc-micro-bit) - Join Kitronik on YouTube on the 23rd September at 10:30AM GMT to take close look at the Kitronik LAB:bit Educational Platform for BBC micro:bit and a live Q&A.
-- [Block-based Coding for Beginners with micro:bit](https://cyber.org/events/block-based-coding-beginners-micro-bit) - A 90 min virtual workshop from CYBER.ORG on September 30th. Discover the basics of block-based coding with Microsoft MakeCode for micro: bit.
-=======
 - [Block-based Coding for Beginners with micro:bit](https://cyber.org/events/block-based-coding-beginners-micro-bit) - A 90 min virtual workshop from CYBER.ORG on September 30th. Discover the basics of block-based coding with Microsoft MakeCode for micro:bit.
->>>>>>> 199f7125
 
 
 ## 🤷 Miscellaneous
