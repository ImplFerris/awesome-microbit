--- conflicted
+++ resolved
@@ -442,12 +442,9 @@
 - [Simple gimbal with micro:bit and 2 servos](https://www.instructables.com/Simple-Gimbal-With-Microbit-and-2-Servos/) - How to make a simple gimbal stabiliser controlled by the micro:bit.
 - [Disaster Management with Smart Circuit Breaker](https://blog.adacore.com/make-with-ada-2020-disaster-management-smart-circuit-breaker) - Ensuring safety against electrical fire or shock during earthquake, flood, gas leakage & fire breakout by disconnecting mains with smart circuit breaker.
 - [micro:bit Corona Scanner](https://github.com/znuh/microbit-corona-scanner) - Using a micro:bit to listen to Bluetooth COVID-19 Exposure Notifications from COVID mobile apps.
-<<<<<<< HEAD
-- [Sorting the Object Using Ferb Detective Agent](https://www.instructables.com/Sorting-the-Object-Using-Ferb-Detective-Agent/) - How to design a DIY colour sorter that can sort black and white objects using an IR sensor.
-=======
 - [Hands-Free Cardboard Gumball Machine](https://www.instructables.com/Hands-Free-Cardboard-Gumball-Machine/) - A gumball machine using a micro:bit, Crazy Circuits Bit board, distance sensor, servo, and cardboard. It detects when you place your hand in the base of the rocket and the machine administers a gumball, without touching a thing.
 - [Automatic Plant Watering System Using a micro:bit](https://www.instructables.com/Automatic-Plant-Watering-System-Using-a-Microbit/) - How to build an automatic plant watering system using a micro:bit, moisture sensor, and some other small electronic components.
->>>>>>> 5830991c
+- [Sorting the Object Using Ferb Detective Agent](https://www.instructables.com/Sorting-the-Object-Using-Ferb-Detective-Agent/) - How to design a DIY colour sorter that can sort black and white objects using an IR sensor.
 
 ### 🏗️ Project Collections
 
