--- conflicted
+++ resolved
@@ -390,11 +390,8 @@
 - [micro:bit Guitar](https://www.kitronik.co.uk/blog/microbit-guitar-noise-pack-inventors-kit/) - A micro:bit guitar using the Noise Pack Add-on for the Kitronik Inventors Kit.
 - [Gesture controlled lamp](https://manoj.ninja/articles/2019/09/19/2019-building-a-gesture-controlled-lamp) - Building a colourful 3D printed lamp with the BBC micro:bit that responds to gestures.
 - [micro:bit Magic Wand](https://www.instructables.com/id/Microbit-Magic-Wand-Beginner/) - This project uses two micro:bit, a few small electronic parts, and some everyday objects from around the house to create our very own magical wand.
-<<<<<<< HEAD
 - [LightBit](https://github.com/musabkilic/lightbit) - This project lets you do things on your computer by sliding your hand left and right, just like in a Sci-Fi movie. 
-=======
 - [MicroBike](https://github.com/musabkilic/MicroBike) - Turn your micro:bit into a game controller.
->>>>>>> 16e97f31
 
 ### 🏗️ Project Collections
 
