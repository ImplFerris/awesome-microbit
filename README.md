--- conflicted
+++ resolved
@@ -212,11 +212,8 @@
 
 - [Micro:Pi](https://github.com/Bottersnike/Micro-Pi) - C/C++ editor for the micro:bit with serial monitor and deploy functionality. Written in Python with an installer (ATM Linux only, but could be manually installed in any OS) that includes all dependencies.
 - [PlatformIO](https://docs.platformio.org/en/latest/boards/nordicnrf51/bbcmicrobit.html) - Embedded IDE with support for the micro:bit using the Arduino or Mbed software stack.
-<<<<<<< HEAD
+- [COMPX318 MicroBit Compiler](https://peer-compile.cms.waikato.ac.nz) - Upload a single source file to be compiled online with the DAL C/C++ toolchain and download the resulting hex file.
 - [Eclipse Instructions](https://www.seismicmatt.com/2018/05/04/eclipse-yotta-c-c-and-the-bbc-microbit/) - Setting up Eclipse with Yotta to build and debug with the BBC micro:bit.
-=======
-- [COMPX318 MicroBit Compiler](https://peer-compile.cms.waikato.ac.nz) - Upload a single source file to be compiled online with the DAL C/C++ toolchain and download the resulting hex file.
->>>>>>> 7c61e55e
 
 ##### ©️ C/C++ Libraries
 
