# Awesome micro:bit

[![Awesome](https://awesome.re/badge.svg)](https://awesome.re) [![Link Checker GH Action Status](https://github.com/carlosperate/awesome-microbit/workflows/Check%20Links/badge.svg)](http://github.com/carlosperate/awesome-microbit/actions?workflow=Check+Links) [![Tweet GH Action Status](https://github.com/carlosperate/awesome-microbit/workflows/Tweet%20New%20Entries/badge.svg)](http://github.com/carlosperate/awesome-microbit/actions?workflow=Tweet+New+Entries) [![License: CC0-1.0](https://img.shields.io/badge/License-CC0%201.0-informational.svg)](https://creativecommons.org/publicdomain/zero/1.0/) [![Twitter Follow](https://img.shields.io/twitter/follow/awesomemicrobit?color=%231da1f2&label=Follow%20on%20Twitter&style=flat)](https://twitter.com/awesomemicrobit)

[![awesome micro:bit logo](https://user-images.githubusercontent.com/4189262/60908738-830bb780-a274-11e9-9d86-6b82ab89334f.png)](https://github.com/carlosperate/awesome-microbit)

A curated list of resources for the [BBC micro:bit](https://www.microbit.org), a tiny programmable computer designed to make learning and teaching easy and fun!
This embedded board has a Bluetooth capable microcontroller, USB interface, accelerometer, magnetometer, light and temperature sensors, 5x5 LED matrix, buttons, and GPIO accessible via the edge connector.

- [![watch badge](https://img.shields.io/github/watchers/carlosperate/awesome-microbit.svg?label=Watch&style=social)](https://github.com/carlosperate/awesome-microbit/watchers) You can "Watch" this repository if you'd like to get notifications when a new entry is added to the list.
- [![Twitter Follow](https://img.shields.io/twitter/follow/awesomemicrobit?color=%231da1f2&label=Twitter&style=social)](https://twitter.com/awesomemicrobit) And now you can also follow [@awesomemicrobit](https://twitter.com/awesomemicrobit) on Twitter and get updates in your timeline! 📣

Inspired by the [Awesome lists](https://github.com/sindresorhus/awesome).

Contributions are welcome! Not sure how to submit a contribution? Have a look at our [guide](contributing.md#adding-something-to-an-awesome-list).


## 🗂️ Contents

- [👩‍💻 Programming](#-programming)
	- [🆚 Visual Programming](#-visual-programming)
	- [🐍 Python](#-python)
	- [🗿 JavaScript / MakeCode](#-javascript-and-makecode)
	- [©️ C/C++](#%EF%B8%8F-cc)
	- [🦀 Rust](#-rust)
	- [🚩 Other Languages](#-other-languages)
	- [🎚️ Interaction Languages](#%EF%B8%8F-interaction-languages)
- [🛠️ Programming Tools](#%EF%B8%8F-programming-tools)
- [📱 Mobile Apps](#-mobile-apps)
- [↔️ Interface Chip](#%EF%B8%8F-interface-chip)
- [🔩 Hardware](#-hardware)
- [🖨️ 3D Printing](#%EF%B8%8F-3d-printing)
- [📐 CAD](#-cad)
- [🎨 2D Design](#-2d-design)
- [🏗️ Projects](#%EF%B8%8F-projects)
- [🗞️ Articles](#%EF%B8%8F-articles)
- [🎥 Videos](#-videos)
- [📚 Books](#-books)
- [🏫 Teaching Resources](#-teaching-resources)
- [👪 Community](#-community)
- [📅 Events](#-events)
- [🤷 Miscellaneous](#-miscellaneous)
- [⚖️ License](#%EF%B8%8F-license)


## 👩‍💻 Programming

### 🆚 Visual Programming

- [MakeCode](https://makecode.microbit.org) - Provides an in-browser emulator and a Blocks interface that generates JavaScript (TypeScript) code (part of Microsoft's PXT).
	- [MakeCode Beta](https://makecode.microbit.org/beta) - Beta version of the MakeCode editor to test the latest features.
	- [MakeCode Windows 10 App](https://www.microsoft.com/store/apps/9pjc7sv48lcx) - Windows 10 application for micro:bit MakeCode.
	- [MakeCode Offline App](https://makecode.microbit.org/offline-app) - Stand alone offline app (note that MakeCode in the browser also works offline).
	- [MakeCode Multi Editor](https://makecode.microbit.org/---multi) - Two MakeCode editors side by side to create, modify, and test two micro:bit programs at the same time, great for simulating radio with a transmitter and receiver.
	- [MakeCode Streamer Beta](https://makecode.com/streamer/docs) - Experimental web app that simplifies the creation of interactive, high quality coding videos. Designed for teachers, students or generally anyone who would want to do any kind of online MakeCode coding.
- [Scratch 3.0](https://scratch.mit.edu/microbit) - The new version of Scratch is officially compatible with the micro:bit via their Scratch Link plug-in.
- [Code Kingdoms](https://microbit.codekingdoms.com) - (No longer maintained) Graphical interface that provides a transitioning experience from 'drag and drop' to text-based programming (JavaScript).
- [Open Roberta Lab](https://lab.open-roberta.org) - Block programming environment design for programming robots, it also supports the micro:bit by generating MicroPython.
- [EduBlocks](https://app.edublocks.org) - Blocks interface that provides a transitioning experience from Scratch to Python.
- [MicroBlocks](http://microblocks.fun) - A visual programming language inspired by Scratch that runs right inside microcontroller boards such as the micro:bit.
- [Workbench](https://edu.workbencheducation.com/partners/microbit) - A multi-device coding canvas for block-based programming that connects with BLE devices via Chrome Web Bluetooth.
- [Mind+](http://mindplus.cc/en.html) - Desktop application to program hardware devices, like the micro:bit, with blocks, Python, or the C language.
- [CodeMao Kitten Editor](https://ide.codemao.cn) - Block programming platform to create games, includes micro:bit support.
- [eBlock](https://github.com/distintiva/eBlock) - A Scratch 2 based application (forked from  mBlock 3) to visually code the BBC micro:bit and other devices.
- [Vittascience](https://vittascience.com/microbit/) - Block programming based on MicroPython for the micro:bit with a built-in simulator.
- [Espruino JavaScript](https://www.espruino.com/MicroBit) - Contains an in-browser Blocky editor that can program micro:bit wirelessly. Also supports Bluetooth LE functionality.

##### 🆚 Scratch 2 Extensions

- [Scratch for BBC micro:bit](http://www.picaxe.com/BBC-microbit) - Using micro:bit with Scratch / S2Bot as a Bluetooth 'games controller' (needs specific BLED112 Bluetooth dongle).
- [ScratchX micro:bit extension](https://llk.github.io/microbit-extension/) - Lets you control your micro:bit wirelessly using Scratch programming blocks.
- [s2m](https://github.com/MrYsLab/s2m) - A Python program that acts as a bridge between the Scratch 2 off-line editor and the micro:bit via USB.
- [s2microbit BLE](https://github.com/memakura/s2microbit-ble#English) - Scratch 2 (offline) extension for BBC micro:bit bluetooth connection with a Windows PC.

### 🐍 Python

- [MicroPython](https://microbit-micropython.readthedocs.io) - Port of MicroPython, a Python 3 implementation for microcontrollers and constrained environments.

##### 🐍 MicroPython Editors

- [microbit.org Python Editor](https://python.microbit.org) - The official online Python editor from the micro:bit foundation website.
	- [microbit.org Python Editor Beta](https://python.microbit.org/v/beta) - Beta version of the Python editor to test the latest features.
- [Mu](https://codewith.mu) - "Micro" editor for MicroPython and the BBC micro:bit.
- [create.withcode.uk](https://create.withcode.uk) - Python online editor and simulator that supports the micro:bit MicroPython ([instructions](https://community.computingatschool.org.uk/resources/4479/single)).
- [Atom micro:bit MicroPython package](https://github.com/wendlers/atom-microbit-micropython) - BBC micro:bit MicroPython support package for the Atom editor.
- [Thonny](https://thonny.org) - A Python IDE for beginners, with micro:bit support out of the box (previously via plugin).
- [JetBrains IDEA/PyCharm IDE plugin](https://plugins.jetbrains.com/plugin/9777-micropython) - Support for MicroPython devices in IntelliJ IDEA and PyCharm.
- [uPyCraft](https://dfrobot.gitbooks.io/upycraft/) - A micro:bit compatible MicroPython IDE for Windows/Mac, designed with a simple and convenient interface.
- [CodeSpace](https://make.firialabs.com) - From Firia Labs, an online MicroPython IDE for micro:bits, with bundled learning resources.
- [Device Simulator Express](https://marketplace.visualstudio.com/items?itemName=ms-python.devicesimulatorexpress) - Visual Studio Code extension for micro:bit MicroPython with a simulator, debugger, and serial terminal.

##### 🐍 MicroPython Blocks Editors

- [EduBlocks](https://app.edublocks.org) - Blocks interface that provides a transitioning experience from Scratch to Python.
- [Open Roberta Lab](https://lab.open-roberta.org) - Block programming environment design for programming robots, it also supports the micro:bit by generating MicroPython.
- [Vittascience](https://vittascience.com/microbit/) - Block programming based on MicroPython for the micro:bit with a built-in simulator.

##### 🐍 MicroPython Libraries

- [Servo](https://github.com/microbit-playground/microbit-servo-class) - Class for controlling servos on the micro:bit via PWM.
- [PCA9685](https://github.com/gingemonster/PCA9685-Python-Microbit) - Class for using the PCA9685 16-Channel 12-bit PWM/Servo Driver via I2C.
- [MAX7219 7-segment](https://github.com/microbit-playground/matrix7seg) - Module for using a 7-segment display driven by a MAX7219 chip via SPI.
- [MAX7219 matrix](https://github.com/titimoby/microbit4all/blob/master/libraries/matrix7219.py) - Module for using a 8x8 LED Matrix driven by a MAX7219 chip via SPI.
- [SSD1306](https://github.com/fizban99/microbit_ssd1306) - Library to control the OLED SSD1306 128x64 I2C with a micro:bit.
- [SSD1306 7seg](https://github.com/fizban99/microbit_ssd1306_7seg) - Library to use an SSD1306 OLED display as a 7 segment display.
- [SSD1306 SPI](https://github.com/fizban99/microbit_ssd1306spi) - Library to control the OLED SSD1306 128x64 display with a micro:bit via SPI.
- [SSD1306](https://github.com/Afantor/Microbit_SSD1306_OLED) - Library to control the SSD1306 display via I2C.
- [HC-SR04](https://github.com/fizban99/microbit_hcsr04) - Library to read the distance from a HC-SR04 ultrasonic sensor using the SPI peripheral.
- [US-100](https://github.com/fizban99/microbit_us100) - Library to read the distance from a US-100 ultrasonic sensor via UART.
- [KY038](https://github.com/fizban99/microbit_ky038) - Library to calibrate and use a sound sensor KY038, including clap counter functionality.
- [Nokia 5110 PCD8544 LCD](https://github.com/matneee/microbit-nokia5110-PCD8544-lcd) - Fast controller for Nokia 5110 LCDs.
- [24LCxxx EEPROM](https://github.com/matneee/microbit-I2C-EEPROM-24LCxxx-Read-Write) - Example micro:bit functions to read and write to a Microchip I2C EEPROM.
- [ULN2003](https://github.com/IDWizard/uln2003) - Module to drive stepper motors via ULN2003 darlington transistors.
- [Bosch BME280](https://github.com/jemerlia/microbit-BoschBME280-P-T-and-H-Sensor) - Module for Bosch BME280 Pressure, Temperature and Humidity Sensor via I2C.
- [Pixy](https://github.com/liamkinne/microbit-pixy) - Interface module for using the Pixy cam with the BBC micro:bit.
- [MB1013](https://github.com/liamkinne/microbit-mb1013) - Module for the MB1013 ultrasonic sensor controlled via UART.
- [MY9221](https://github.com/mcauser/microbit-my9221) - Library for 10 segment LED bar graph modules using the MY9221 LED driver.
- [AM2320](https://github.com/mcauser/microbit-am2320) - Library for interfacing with an Aosong AM2320 temperature and humidity sensor over I2C.
- [DHT12](https://github.com/mcauser/microbit-dht12) - Library for interfacing with an Aosong DHT12 temperature and humidity sensor over I2C.
- [TM1637](https://github.com/mcauser/microbit-tm1637) - Library for quad 7-segment LED display modules using the TM1637 LED driver.
- [micro:bit MIDI](https://github.com/liamkinne/microbit-midi) - Module to enable talking to MIDI devices on the BBC micro:bit.
- [Kitronik Motor Driver Board](https://github.com/MrYsLab/kitronik_motor_board) - Class to control the Kitronik motor driver board.
- [microbit python libs](https://github.com/shaoziyang/microbit-lib) - Growing collection of modules, including TM1637/TM1650 7-seg LEDs, OLED 128x64, LCD1602, AT24XX EEPROM, DS1302/DS1307/DS3231 RTC, NeoPixel drivers, APDS9930 Digital Proximity and Ambient Light Sensor, BME280 humidity and pressure sensor, BMP280/BMP180 pressure sensors.
- [RAK811](https://github.com/PiSupply/rak811-python) - RAK811 Python library for use with LoRa pHAT & MicroBIT Node.
- [Micropython-MakeCode compatible Radio](https://github.com/rhubarbdog/microbit-radio) - Class MakeRadio which includes all the functionality of the MicroPyhton radio module, while being compatible with MakeCode blocks.
- [Cutebot](https://github.com/Krakenus/microbit-cutebot-micropython) - Library providing functions to work with Cutebot kit for BBC micro:bit.

##### 🐍 Python Libraries

- [MicroPeri](https://github.com/ntoll/microperi) - Run Python programs on your computer with the same micro:bit MicroPython API and connecting a micro:bit as an external peripheral device or sensor.
- [microbit_stub](https://github.com/casnortheast/microbit_stub) - Python package that emulates the micro:bit as defined by the micro:bit MicroPython API.
- [bluezero](https://github.com/ukBaz/python-bluezero) - Python package to interface with Bluetooth devices, with examples for the micro:bit.
- [bitio](https://github.com/whaleygeek/bitio) - BBC micro:bit I/O library for Python. It allows you to run code in Python on a PC/Mac/Linux/Raspberry Pi and interact directly with the micro:bit.

##### 🐍 Python Tools

- [uFlash](https://github.com/ntoll/uflash/) - Utility for flashing the micro:bit with Python scripts and the MicroPython runtime.
- [MicroREPL](https://github.com/ntoll/microrepl) - A REPL client for MicroPython running on the BBC micro:bit.
- [MicroFs](https://github.com/ntoll/microfs) - Simple command line tool and module for interacting with the limited file system provided by MicroPython on the micro:bit.
- [Jupyter kernel for the micro:bit](https://github.com/takluyver/ubit_kernel) - Package that allows Jupyter interfaces to run MicroPython code directly on the micro:bit.

### 🗿 JavaScript and MakeCode

- [MakeCode](https://makecode.microbit.org) - This block and text editor for the micro:bit provides an in-browser emulator, a Blocks interface, and JavaScript (TypeScript) editor.
	- [MakeCode Beta](https://makecode.microbit.org/beta) - Beta version of the MakeCode editor to test the latest features.
	- [MakeCode Windows 10 App](https://www.microsoft.com/store/apps/9pjc7sv48lcx) - Windows 10 application for micro:bit MakeCode.
	- [MakeCode Offline App](https://makecode.microbit.org/offline-app) - Stand alone offline app (note that MakeCode in the browser also works offline).
	- [MakeCode Multi Editor](https://makecode.microbit.org/---multi) - Two MakeCode editors side by side to create, modify, and test two micro:bit programs at the same time, great for simulating radio with a transmitter and receiver.
- [Espruino JavaScript](https://www.espruino.com/MicroBit) - JavaScript interpreter for microcontrollers, supports Bluetooth LE and wireless programming. Also offers a WebIDE for written code and blocks.

##### 🗿 MakeCode Extensions

- [How to Build MakeCode Extensions](https://makecode.microbit.org/extensions/build-your-own) - Guide to create your own MakeCode extensions.

To add an extension to MakeCode find the "Extensions" option in the Settings menu or in the "Advance" toolbox category.

The link below contains a list of the officially approved extensions, and they can be loaded by by searching for their name in the "Extensions" screen.

- [MakeCode Extensions Gallery](https://makecode.microbit.org/extensions) - Official list of extensions available directly within MakeCode.

The following extensions can be added into MakeCode by copying the GitHub URL and pasting it into the search box of the "Extensions" screen.

- [BlueDot](https://github.com/Microsoft/pxt-bluedot) - PXT package to support the BlueDot app - beta.
- [Kitronik Servo Lite](https://github.com/KitronikLtd/pxt-kitronik-servo-lite) - Blocks that support Kitronik Servo:Lite board for the micro:bit.
- [Lego Power Functions](https://github.com/philipphenkel/pxt-powerfunctions) - Control your LEGO® Power Functions motors using your micro:bit with an infrared LED.
- [Invent robot](https://github.com/techcampuk/pxt-invent) - This library provides a Microsoft PXT package for Invent robot.
- [ubirch NB-IoT](https://github.com/ubirch/pxt-ubirch) - Package for sending signed data messages to the ubirch backend.
- [CCS811](https://github.com/ADataDate/pxt-airQuality) - Makecode Package for the CCS811 Air Quality Sensor.
- [DS1307](https://github.com/Tinkertanker/pxt-realtimeclock-ds1307) - Tinkercademy MakeCode package for using the DS1307 RTC (Real-Time Clock).
- [HT16K33](https://github.com/Tinkertanker/pxt-alphanumeric-ht16k33) - Tinkercademy MakeCode Package for the HT16K33 I2C Alphanumeric Display (beta).
- [HoneyBit](https://github.com/HoneycombKits/pxt-HoneyBit) - A Honeycomb kits package for micro:bit MakeCode.
- [Bluetooth beacons](https://github.com/kshoji/pxt-bluetooth-beacons) - Allows the micro:bit to act as iBeacon / AltBeacon advertiser.
- [LumexOLED](https://github.com/lioujj/pxt-oled) - Package designed for Lumex OLED display.
- [MakeCode Extensions](https://github.com/makecode-extensions) - Growing collection of packages, including TM1637/TM1650 7-seg LEDs, OLED 128x64, LCD1602, AT24XX EEPROM, DS1302/DS1307 RTC, APDS9930 Digital Proximity and Ambient Light Sensor, BH1750 digital ambient light sensor, BME280 humidity and pressure sensor, BMP280/BMP180 pressure sensors.
- [BMP085](https://github.com/sabas1080/uBit_BMP085) - Package to control the BMP085 or BMP180 pressure and altitude sensors.
- [SHT2X](https://github.com/Tinkertanker/microDriver_SHT2x) - Driver for SHT20, SHT21, SHT25 digital sensor, enabling the the micro:bit to obtain temperature and relative humidity from these sensors.
- [VL53L0X](https://github.com/Tinkertanker/pxt-range-vl53l0x) - Package to calculate distances using a VL53L0X Time-of-Flight ranging sensor.
- [PCA9685](https://github.com/Tinkertanker/uDriver_PCA9585) - Package to control the PCA9685, a 16-channel PWM controller, with included servo support.
- [dfplayer](https://github.com/lioujj/pxt-mp3) - Play MP3 files with a DFPlayer mini module.
- [KeiganMotor](https://github.com/keigan-motor/pxt-KeiganMotor) - Controller for KeiganMotor KM-1 Series, an all-in-one brushless gearless electric motor module.
- [MLX90614](https://github.com/DoraLC/pxt-MLX90614) - I2C driver for Infra Red Thermometer MLX90614.
- [Adafruit Motor Driver Board](https://github.com/vijairaj/pxt-adafruit-motor-driver) - Driver to control the DC motors on the Adafruit Motor Shield v1.
- [ESP-01](https://github.com/51bit/esp01) - Control an ESP8266 module via serial AT commands.
- [TCS3200](https://github.com/DoraLC/pxt-tcs3200-color-sensor) - Control a TCS3200 color sensor.
- [IR](https://github.com/lioujj/pxt-IR) - Control IR (infrared) transmitter/receiver modules.
- [DSTemp](https://github.com/bsiever/microbit-dstemp-alpha) - Read the temperature from one or multiple DS18B20 sensors (currently in alpha).
- [DS18B20](https://github.com/DFRobot/pxt-ds18b20) - DFRobot extensions to read the temperature from a DS18B20 sensor.
- [DS3231](https://github.com/gbraad/pxt-rtc-ds3231) - RTC (Real Time Clock) MakeCode extension for the micro:bit.
- [timeanddate](https://github.com/bsiever/microbit-pxt-timeanddate) -  Software Based Real Time Clock (Time & Date) for the micro:bit.
- [MAX31855](https://github.com/bremoran/microDriver_max31855) - Driver for the MAX31855 Thermocouple Amplifier.
- [Perfect Projects](https://github.com/dillonbarnes/perfect-projects) - Many projects in one extension. This is useful if you prefer using programs than doing the coding or you want inspiration for your own projects.

##### 🗿 Node.js and Browser

- [node-bbc-microbit](https://github.com/sandeepmistry/node-bbc-microbit) - Control a micro:bit from Node.js using BLE.
- [node-bbc-microbit-io](https://github.com/sandeepmistry/node-bbc-microbit-io) - Johnny-Five (JavaScript Robotics and IoT programming framework) micro:bit IO Plugin.
- [microBit.js](https://github.com/antefact/microBit.js) - JavaScript library to interact with BBC micro:bit using web bluetooth API.
- [microbit-web-bluetooth](https://github.com/thegecko/microbit-web-bluetooth) - Web Bluetooth library implementing the micro:bit Bluetooth Profile.
- [microbit-web-components](https://github.com/thegecko/microbit-web-components) - Web Components for all the micro:bit features exposed via BLE.

##### 🗿 JavaScript Tools

- [PXT Command Line Tool](https://makecode.com/cli) - Use the command line to program the micro:bit with MakeCode JavaScript. You can also run a local version of the MakeCode online editor (part of Microsoft's PXT).

### ©️ C/C++

- [C/C++ runtime](https://lancaster-university.github.io/microbit-docs/) - Guidance on how to start using the runtime in C/C++ including full documentation of the APIs, drivers, and types that make up the micro:bit runtime. Bluetooth documentation includes a link to the original `*.hex` file that ships on the micro:bit devices.
- [Arduino nRF5](https://github.com/sandeepmistry/arduino-nRF5/) - Arduino Core for Nordic Semiconductor nRF5 based boards, including the micro:bit.

##### ©️ C/C++ Editors

- [Micro:Pi](https://github.com/Bottersnike/Micro-Pi) - C/C++ editor for the micro:bit with serial monitor and deploy functionality. Written in Python with an installer (ATM Linux only, but could be manually installed in any OS) that includes all dependencies.
- [PlatformIO](https://docs.platformio.org/en/latest/boards/nordicnrf51/bbcmicrobit.html) - Embedded IDE with support for the micro:bit using the Arduino or Mbed software stack.

##### ©️ C/C++ Libraries

- [OneWire](https://github.com/adamboardman/microbit-onewire) - BBC micro:bit OneWire Library, based upon Erik Olieman's Mbed DS1820 lib.
- [neopixel](https://github.com/elmorg/uBit_neopixel) - Library for using NeoPixels with the BBC micro:bit.
- [micro:bit Screen](https://github.com/ht-deko/microbit_Screen) - Arduino LED Screen library for micro:bit.
- [Adafruit Arduino micro:bit library](https://github.com/adafruit/Adafruit_Microbit) - Wrapper code and examples for using micro:bit with Arduino IDE.
- [RTCC MCP7941X](https://os.mbed.com/users/euxton/code/microbit-RTCC-MCP7941X/) - Program to interface BBC micro:bit to a MCP79410 RTCC (Real Time Clock Calendar) module.
- [AS-289R2](https://os.mbed.com/users/MACRUM/code/microbit_AS-289R2/) - AS-289R2 thermal printer Mbed library for micro:bit.
- [SHT2X](https://github.com/Tinkertanker/microDriver_SHT2x) - Driver for SHT20, SHT21, SHT25 digital sensor, enabling the the micro:bit to obtain temperature and relative humidity from these sensors.
- [VL53L0X](https://github.com/Tinkertanker/pxt-range-vl53l0x) - Driver for the VL53L0X Time-of-Flight ranging sensor.
- [KY-040](https://github.com/Tinkertanker/pxt-rotary-encoder-ky040) - Library for using the KY-040 rotary encoder.
- [PCA9685](https://github.com/Tinkertanker/uDriver_PCA9585) - Driver for the PCA9685, a 16-channel PWM controller, with included servo support.
- [DS3234](https://os.mbed.com/users/jsa1969/code/microbit-DS3234/) - Driver in example project using the DS3234 RTC via SPI.
- [HTU21D](https://github.com/ti-nspire/microbit-in-mbed-library-for-HTU21D-sensor) - Mbed library for the HTU21D digital humidity and temperature sensor.
- [Distintiva micro:bit library](https://github.com/distintiva/distintiva_microbit_lib) - Arduino library to code the micro:bit using the Arduino IDE.

##### ©️ RTOS with micro:bit profile

- [ChibiOS](https://github.com/ChibiOS/ChibiOS-Contrib) - A complete development environment for embedded applications including RTOS, a HAL, peripheral drivers, support files, and tools.
- [Mynewt](https://github.com/apache/mynewt-core) - Open-source operating system for tiny embedded devices. Its goal is to make it easy to develop applications for microcontroller environments where power and cost are driving factors.
- [RIOT](https://riot-os.org/api/group__boards__microbit.html) - A friendly, real-time, multi-threading operating system that supports a range of devices that are typically found in the Internet of Things (IoT).
- [Zephyr](https://docs.zephyrproject.org/latest/boards/arm/bbc_microbit/doc/index.html) - A scalable real-time operating system (RTOS) supporting multiple hardware architectures, optimized for resource constrained devices, and built with security in mind.

### 🦀 Rust

- [Board support crate for micro:bit](https://docs.rs/crate/microbit/) - Contains everything required to get started with the use of Rust to create firmwares for the BBC micro:bit board.
- [Running Rust code on a BBC micro:bit](https://github.com/SimonSapin/rust-on-bbc-microbit) - Article describing the experience and steps of compiling Rust code for the micro:bit with and without interaction with the runtime DAL.
- [MicroRust](https://droogmic.github.io/microrust/) - Discover the world of microcontrollers through Rust on the BBC micro:bit.
- [Rust on the micro:bit 101](https://www.eggers-club.de/blog/2018/05/31/rust-on-the-microbit-101-part-1/) - How to get started using the board support crate and start programming the BBC micro:bit in Rust.

### 🚩 Other Languages

Other programming languages capable to program the micro:bit.

- [Forth](https://wiki.forth-ev.de/doku.php/en:projects:microbit:start) - Forth, a stack-based language, for the BBC micro:bit.
- [Pascal](https://wiki.freepascal.org/micro:bit) - Free Pascal compiler that can target the ARM embedded platform, including the micro:bit.
- [Ada](https://github.com/AdaCore/Ada_Drivers_Library/tree/master/examples/MicroBit) - Instruction on how to setup the Ada development environment for the micro:bit.
- [Sniff](http://www.sniff.org.uk/p/bbc-microbit.html) - Sniff is a "Scratch-like" programming language that's designed to help Scratchers move gently from Scratch to more conventional languages.
- [uLisp](http://www.ulisp.com/show?2672) - A Lisp interpreter for the classic AI programming language for the BBC micro:bit.
- [C# / F#](https://github.com/kekyo/IL2C) - IL2C is a translator implementation of .NET intermediate language to C language, with C# and F# examples for the micro:bit.
- [TinyGo](https://tinygo.org/microcontrollers/bbc-microbit/) - ([examples](https://github.com/tinygo-org/tinygo-zoo)) Project to bring Go to microcontrollers and small systems, with out-of-box support for the BBC micro:bit.
- [Tiny BASIC](https://github.com/Tamakichi/ttbasic_microbit) - Port for the micro:bit, including commands to use the on-board features, based on the Arduino port of the Tiny BASIC dialect.

### 🎚️ Interaction Languages

These languages do not program the micro:bit directly, but can be used to create programs that interface with a micro:bit.

- [Kodu Controller](https://www.kodugamelab.com/bbc-microbit/) - Enables interacting with the micro:bit from Kodu Game Lab.
- [Simulink Coder Support Package](https://www.mathworks.com/help/supportpkg/microbit/) - Package that enables you to create Matlab and Simulink models and automatically generate and deploy code on the micro:bit.
- [micro:bit for Dyalog APL on the Pi](https://github.com/APLPi/microbit) - Tools for using the micro:bit (via MicroPython serial connection) with the Dyalog APL programming language on the Raspberry Pi.
- [Gobot](https://gobot.io/documentation/platforms/microbit/) - Framework for the Go programming language to program devices in the real world. It can access the micro:bit via Bluetooth LE.
- [Microbit-Unity](https://github.com/bLiGM/Microbit-Unity) - Unity scripts to allow the BBC micro:bit to be used as a Unity Controller.
- [Haxe node BBC micro:bit](https://github.com/MatthijsKamstra/hx-node-bbc-microbit) - Control a BBC micro:bit from Node.js using BLE and the Haxe programming language.
- [App Inventor + IoT](http://iot.appinventor.mit.edu/#/microbit/microbitintro) - Control a micro:bit via Bluetooth with App Inventor, a visual programming environment for Android applications.
- [BlockyTalkyBLE](https://www.playfulcomputation.group/blockytalkyble.html) - MakeCode and App Inventor extension that makes it easy to connect AppInventor mobile phone apps with the BBC micro:bit wirelessly over Bluetooth.
- [DroidScript micro:bit Plugin](https://play.google.com/store/apps/details?id=org.droidscript.microbit) - Allows you you to control the BBC micro:bit remotely from your own DroidScript apps (Android apps written in JavaScript).
- [CBMicroBit](https://github.com/Louismac/CBMicroBit) - CoreBluetooth wrapper in C++ that connects a micro:bit to a computer running macOS using BLE and outputs over OSC (can be used standalone, or as a C++ or Objective C library).
- [Swift](https://github.com/phwallen/microbit-swift) - An application programming interface written in Swift for use with the micro:bit. It allows programs written for Apple devices to communicate with the micro:bit using BLE.
- [Node-RED](https://github.com/seanmtracey/node-red-contrib-bitio-wrapper) - A node-red (flow-based visual programming) module that wraps some of the functionality of the Python/MicroPython Bitio Library.


## 🛠️ Programming Tools

- [Vagrant Development Environment for C/C++, MicroPython and Makecode](https://github.com/carlosperate/microbit-dev-env) - Creates a virtual machine with the toolchain required to create C/C++ programs, develop/compile MicroPython, and create packages for MakeCode.
- [micro:bit uploader](https://makecode.microbit.org/uploader) - Windows application that monitors your Downloads folder and flashes any new programs to the micro:bit.


## 📱 Mobile Apps

- [Official Android App](https://play.google.com/store/apps/details?id=com.samsung.microbit) - ([Source Code](https://github.com/Samsung/microbit)) Pair, program and flash programs to the micro:bit via Bluetooth.
- [Official iOS App](https://apps.apple.com/gb/app/micro-bit/id1092687276) - Pair, program and flash programs to the micro:bit via Bluetooth.
- [Official Swift Playgrounds](https://microbit.org/guide/swift-playgrounds/) - ([Source Code](https://github.com/microbit-foundation/microbit-swift-playgrounds)) Swift Playgrounds is an app for the iPad that helps teach people to code in the Swift language using interactive 'books'.
- [micro:bit Blue](https://play.google.com/store/apps/details?id=com.bluetooth.mwoolley.microbitbledemo) -  ([Source Code](https://github.com/microbit-foundation/microbit-blue)) Android app that contains a series of demos for interacting with the micro:bit using Bluetooth.
- [Bitty Software Apps](https://bittysoftware.blogspot.com/p/applications.html) - Diverse collection of Android and iOS apps, going from demos, to data logging, to audio pranks, you'll certainly find something of interest.
- [Insight Mr Bit](http://www.insightresources.co.uk/microbit/page63.html) - ([iOS](https://apps.apple.com/gb/app/insight-mr-bit/id1175915875)) Create simple programs in plain English to control the BBC micro:bit to do lots of useful things.
- [micro:bit Xamarin](https://github.com/sumitgouthaman/microbit-ble-mobile) - Open source Android app that communicates with the micro:bit over BLE and gets sensor data. A good example of using Xamarin (a cross platform mobile framework) with the micro:bit.
- [micro:bit logger](https://play.google.com/store/apps/details?id=nl.defbu.mblogger) - Android app that enables users to log data from the BLE services and export it to a file.
- [Kitronik Move](https://play.google.com/store/apps/details?id=com.kitronik.blemove) - Android app that presents a D-Pad interface to control a micro:bit over Bluetooth LE.
- [nRF Connect](https://play.google.com/store/apps/details?id=no.nordicsemi.android.mcp) - A generic tool for Android that allows you to scan, advertise and explore BLE devices. It supports the micro:bit by including information on the micro:bit services, custom macros and more.
- [Serial Bluetooth Terminal](https://play.google.com/store/apps/details?id=de.kai_morich.serial_bluetooth_terminal) - Android app capable to send and receive micro:bit Bluetooth UART data.
- [micro:bit Slither](https://github.com/novucs/microbit-slither) - Multiplayer snake game on Android, controlled with micro:bits via Bluetooth.
- [Micro:bit Explorer](https://phwallen.github.io/microbit-explorer/) - A Swift Playground Book that introduces computer fundamentals in a visual way, it allows you to enter machine code or assembly and see how it executes and how the micro:bit registers are affected.
- [BirdBlox](https://www.birdbraintechnologies.com/microbit-birdblox/) - A tablet-based programming option for the Hummingbird, a robotics board kit for the micro:bit.


## ↔️ Interface Chip

The USB Interface Chip is the microcontroller placed close to the battery connector. It provides the capability to flash the micro:bit via the MICROBIT USB (Mass Storage Device) drive, flash via WebUSB from the browser, a serial console, and HID debugger.

- [micro:bit Firmware](https://microbit.org/get-started/user-guide/firmware/) - General information about the firmware with instructions on how to update it to the latest version.
- [microbit.org Developer Community Info](https://tech.microbit.org/software/daplink-interface/) - This micro:bit Developer Community page contains information about the Interface Chip DAPlink and the USB interface.
- [DAPLink on micro:bit](https://www.mbed.com/en/platform/hardware/prototyping-production/daplink/daplink-on-kl26z/) - The DAPLink is the default software running on the Interface Chip, this page contains information, update instructions, and the latest firmware.
- [DAPLink source code](https://github.com/ARMmbed/DAPLink) - Source code for the Mbed DAPLink, contains the build configuration for the micro:bit.
- [J-Link OB Firmware](http://www.segger.com/bbc-micro-bit.html) - Offers the same flashing functionality than the DAPLink and expands it to include J-Link debugging.
- [pyOCD](https://github.com/mbedmicro/pyOCD) - Python library for programming and debugging ARM Cortex-M microcontrollers, like the one included in the micro:bit, using the CMSIS-DAP provided by the Interface Chip.
- [DAP.js](https://github.com/ARMmbed/dapjs) - JavaScript (Node.js and WebUSB) interface to DAP-CMSIS over USB/HID, meant to provide a subset of the PyOCD functionality.


## 🔩 Hardware

- [Hardware Design](https://github.com/bbcmicrobit/hardware) - Schematics and bill of materials for the BBC micro:bit.
- [micro:bit Reference Design](https://github.com/microbit-foundation/microbit-reference-design) - Hardware design files for a board 100% binary compatible with the micro:bit. Created to help make your own micro:bit derived designs.
- [micro:bit Badge](https://github.com/make-zurich/micro-bit-badge) - Open Source PCB for the micro:bit with a battery holder, buzzer, extension edge connector and pins breaks out.
- [Eagle micro:bit Edge Part](https://github.com/proto-pic/micro-bit-eagle-libraries) - Eagle library from Proto-Pic for the micro:bit edge connectors.
- [Kicad micro:bit Connector](https://github.com/anthonykirby/kicad_microbit_connector) - KiCad component library and footprint library for a micro:bit edge-connector socket.
- [SparkFun Breakout Board](https://github.com/sparkfun/Micro_Bit_Breakout) - Open source files for the SparkFun micro:bit Breakout Board.
- [SparkFun moto:bit](https://github.com/sparkfun/Micro_Bit_Moto_Bit) - Open source files for the SparkFun moto:bit, a board to provide a robotics platform.
- [SparkFun weather:bit](https://github.com/sparkfun/Micro_Bit_Weather_Bit) - Open source files for the SparkFun weather:bit, a board to provide a weather station.
- [SparkFun gamer:bit](https://github.com/sparkfun/Micro_Bit_Gamer_Bit) - Open source files for the SparkFun gamer:bit, a board to provide a game system.
- [NeoBit](https://github.com/ppelleti/NeoBit) - Open source board that lets you hook up NeoPixel and DotStar LEDs to a BBC micro:bit, also contains a headphone jack and a couple of slide potentiometers for input.


## 🖨️ 3D Printing

- [Microbot Case](https://www.thingiverse.com/thing:1434797) - Case for the micro:bit in the shape of a robot.
- [micro:bit Stand](https://www.thingiverse.com/thing:2144500) - Stand for the micro:bit.
- [micro:bit Rover](https://www.myminifactory.com/object/3d-print-microbit-rover-27013) - Multiple 3D printable parts to build a micro:bit robot rover.
- [micro:Racing](https://www.myminifactory.com/object/3d-print-micro-racing-18280) - Driving wheel case for the micro:bit.
- [Binary Watch](https://www.myminifactory.com/object/3d-print-binary-watch-15257) - Watch case and strap for the micro:bit.
- [micro:bit Compass](https://www.myminifactory.com/object/3d-print-micro-bit-compass-18994) - Compass case for the micro:bit.
- [A4 folder holder](https://www.myminifactory.com/object/3d-print-micro-bit-a4-folder-holder-22039) - Device holder to store your micro:bit in a A4 school folder.
- [mibot drawing robot](https://www.myminifactory.com/object/3d-print-mibot-drawing-robot-36030) - Chassis for a painting robot powered by a BBC micro:bit and its motor driver board.
- [Robottillo:bit](https://www.myminifactory.com/object/3d-print-robottillo-bit-46478) - Case which looks like a small robot. Two versions available, with a rear protective cover or with a perforated cover for the pins.
- [Battery pack holder](https://www.thingiverse.com/thing:2666671) - Simple battery clip for the BBC micro:bit.
- [micro:bit holder](https://www.thingiverse.com/thing:2750805) - Stand that holds 20 micro:bit boards vertically, useful in a classroom setting.
- [BBC micro:bit Case V2](https://www.thingiverse.com/thing:3028078) - A slim, nice looking, and functional snap-together case that protects all sides and corners.
- [Otto Robot](https://www.thingiverse.com/thing:2786066) - Otto chassis for the microbit to make a bidepad robot with a robitbit accessory.
- [micro:bit Tracking Car](https://www.thingiverse.com/thing:3270962) - A line follower chassis for the micro:bit.
- [Walking Robot V1](https://www.thingiverse.com/thing:3300339) - Add-on to the bit:booster that makes a simple walking robot using two continuous servos.
- [Humbot mi:sumo robot](https://www.myminifactory.com/object/3d-print-humbot-mi-sumo-microbit-robot-80445) - Chassis for a sumo robot.
- [Laser Cut micro:bit Box](https://www.thingiverse.com/thing:3433129) - Two laser cut designs, one for 10 micro:bits and another for 20.
- [Shiun robot (micro:bit biped robot)](https://www.thingiverse.com/thing:3469886) - Using micro:bit as control board and very simple 3D design, you can easy to assembly and program the biped robot.
- [miniPOW](https://github.com/GeorgeChiou/miniPOW) [[Bulldozer](https://www.thingiverse.com/thing:3330288)], [[Tank Base](https://www.thingiverse.com/thing:3341546)], [[WALL-E](https://www.thingiverse.com/thing:3456871)] - Models using a Power Board for the BBC micro:bit.
- [micro:bit pinball](https://www.myminifactory.com/object/3d-print-micro-bit-pinball-22965) - A 3D printed pinball machine with one or more micro:bits controlling it.
- [micro:bit class rack](https://www.thingiverse.com/thing:3631044) - Stand that holds 14 micro:bits and battery packs.
- [micro:bit Hand Controller](https://www.thingiverse.com/thing:3728487) - Nunchuck style single-hand controller for a micro:bit with an external thumb joystick and two buttons.
- [WalkerBot:bit](https://www.thingiverse.com/thing:2746171) - Two servo walking robot controlled by a BBC micro:bit.
- [Jump Lead Adapter](https://www.thingiverse.com/thing:3919130) - 3D print part for the micro:bit to insert the male end of jumper cables to the edge connector.
- [Gamer Case](https://www.prusaprinters.org/prints/20112-gamer-case-for-bbc-microbit) - A gamer case for your BBC micro:bit that is easy to print, handle and can attach the battery box at the back.


## 📐 CAD

- [Kitronik CAD Resources](https://www.kitronik.co.uk/blog/bbc-microbit-cad-resources/) - BBC micro:bit CAD model from Kitronik.
- [Proto-PIC CAD Resources](https://proto-pic.co.uk/microbit-resources/) - Proto-PIC products CAD resources.


## 🎨 2D Design

- [micro:bit Fritzing Part](https://github.com/topshed/FritzingParts) - Richard Hayler collection of Fritzing parts contains a model for the micro:bit.
- [micro:bit-o-matic](https://pycomic.github.io/microbit.html) - Easily create micro:bit illustrations with custom LED matrix messages.
- [micro:bit SVG](https://github.com/microbit-foundation/microbit-svg) - A detailed SVG (Scalable Vector Graphics) drawing of the BBC micro:bit.
- [MonkMakes micro:bit Diagramming Kit](https://github.com/simonmonk/mm_mb_diagramming_kit) - An SVG file template for drawing BBC micro:bit wiring diagrams using alligator clips.
- [Pixel Art](https://www.steamlearninglabs.com/blog/2018/2/26/microbit-inspired-pixel-art-download-use) - micro:bit-inspired fan art made with "Make 8 Bit Art".


## 🏗️ Projects

All these projects contain steps and resources required for reproduction.

- [JUST DO IoT](https://hackaday.io/project/12164-just-do-iot) - Connect the micro:bit to the LoRaWAN network, includes an open source hardware micro:bit connector board.
- [Micro:Bob](https://hackaday.io/project/8643-microbob) - Simple bipedal robot controlled by a micro:bit.
- [Coffee Timer](https://www.norwegiancreations.com/2016/09/coffee-timer-part-1-the-first-prototype-based-on-the-bbc-microbit/) - ([Part 2](https://www.norwegiancreations.com/2016/10/coffee-timer-part-2-low-power-wireless-on-the-bbc-microbit/), [Part 3](https://www.norwegiancreations.com/2016/11/coffee-timer-part-3-enclosures/)) Three part article describing how to augment a coffee maker with an micro:bit indicator, options for low power communication, and creating a custom enclosure.
- [Thermal Printer](http://www.suppertime.co.uk/blogmywiki/2016/12/microbit-thermal/) - Connecting and using a Sparkfun thermal till-roll printer.
- [Telescopic Light Sword](https://www.myminifactory.com/object/3d-print-telescopic-lightsword-with-micro-bit-14598) - Project shows how to make your own Light Sword with the micro:bit, electronics, and 3D printed parts.
- [Micro Simon](https://mrtomsworld.blogspot.com/2017/01/micro-simon.html) - Programming and connecting a micro:bit to a vintage MB Simon game.
- [Alexa Weather On micro:bit](https://www.hackster.io/chen-tiebiao/weather-on-micro-bit-c79c19) - Creating an Amazon Alexa skill where the current weather can be asked and the result displayed on the micro:bit.
- [BBC micro:bit Balloon Tracker](https://www.daveakerman.com/?p=2019) - Making a balloon tracker with a micro:bit connected to GPS and a LoRa transceiver to track and transmit its position.
- [SonicPixels](https://github.com/jrmedd/SonicPixels) - BBC micro:bit and Max frameworks for triggering multiple speakers in a grid arrangement.
- [Little Bug Bit](https://goo.gl/eEFhcy) - Low cost micro:bit buggy.
- [HandShake](https://sites.google.com/site/hardwaremonkey/home/handshake) - Project designed to enable unique gesture recognition for people with limited control of their motion.
- [Mega:Bit](https://www.makerspace-uk.co.uk/megabit/) - Scaled up micro:bit with the 5x5 LED matrix and buttons, connected to a real micro:bit.
- [Scrolling display](https://meanderingpi.wordpress.com/2017/09/16/bbc-microbit-scrolling-display/) - Create a display screen using a number of micro:bits communicating via radio.
- [Ironman Arc Reactor](https://www.kitronik.co.uk/blog/halo-ween-ironman-arc-reactor) - Choose between two different versions (Mk I and Mk II) ready to 3D print and build.
- [microbit-beacon-finder](https://github.com/kshoji/microbit-beacon-finder) - The micro:bit finds various types of BLE Beacons, and displays their ID to the LEDs.
- [Build A Klawsome micro:bit Controlled Tank](https://www.kitronik.co.uk/blog/klawsome-microbit-controlled-tank/) - Tutorial on how to design a build a perspex micro:bit tank.
- [micro:bit Hovercraft](https://www.instructables.com/id/Make-a-Cool-Microbit-Hovercraft-Together/) - A hovercraft, which runs both in the water and on the ground. Uses 2 motors to blow air underneath to support the hovercraft body and 2 motors in the end to control its direction.
- [ZIP Halo Compass](https://www.kitronik.co.uk/blog/bbc-microbit-zip-halo-compass) - A Christmas themed micro:bit ZIP Halo Compass, with a 3D printed and laser cut case.
- [Micro:Boy](https://hackaday.io/project/27757-microboy) - Hardware project to code and play arcade games on the micro:bit.
- [Alexa, Ask micro:bit to Turn LED Light](https://medium.com/@ferrygunawan/alexa-ask-microbit-to-turn-led-light-61ed668a0321) - Project walk through to control with Alexa an RGB LED connected to a micro:bit.
- [OpenGestureControl](https://opengesturecontrol.github.io) - A Linux application which interacts with the BBC micro:bit to give hand prosthesis users the ability to control their desktop computer using gestures.
- [micro:bit spectrum](https://github.com/linker3000/micro-bit_spectrum) - Circuit and code to display an audio spectrum bar chart on the BBC micro:bit.
- [micro:bit TVPong](https://github.com/linker3000/Microbit-TVPong) - Play the classic Pong game on a TV - using BBC micro:bits as paddles, Bluetooth also supported.
- [Bluetooth Low Energy Remote Control for Spotify](https://www.hackster.io/josejuansanchez/bluetooth-low-energy-remote-control-for-spotify-3438d1) - This project allows you to configure your micro:bit to work as a Bluetooth Low Energy remote control for Spotify on macOS.
- [Stirling Blue](https://www.element14.com/community/community/design-challenges/bluetoothunleashed/blog/2018/05/07/stirling-blue-project-description-blog-1) - An extensive project to examine Stirling engine operation and performance. A micro:bit is used to create a custom keyboard and LCD interface that communicates with other parts of the project.
- [Micro:Gamer](https://hackaday.io/project/47760-microgamer) - A portable game console based on the micro:bit board. It features a 128x64 monochrome OLED screen, six buttons, a buzzer for sound, and a 2xAAA battery holder.
- [µBOSS](https://www.element14.com/community/community/project14/test-instrumentation/blog/2018/10/12/%C2%B5boss-test-instrumentation-microbit) - Turning a BBC micro:bit into a test instrument by displaying all the sensor readings on an LCD and packaging it into a 3D printed box.
- [DIY 3D Virtual Reality System](https://sites.google.com/site/colinord/Home/3d-virtual-reality-hmd-and-controller-project) - Using two micro:bits for head and hand orientation tracking.
- [Robot Arm Rover](https://github.com/AMoazeni/Robot-Arm-Rover) - A gesture controlled Robot Arm Buggy using the micro:bit accelerometer and radio.
- [Musical Instrument Controller](https://phwallen.github.io/microbit-music-controller/) - A micro:bit instrument that communities with an iPad via Bluetooth into MIDI controller app that can play music via GarageBand.
- [Inexpensive Remote Controlled Robot](https://mryslab.github.io/microbit-robot/) - Guide to create an inexpensive robot, easily assembled from a set of off the shelf parts.
- [Natural Disaster Sensor](https://core-electronics.com.au/tutorials/natural-disaster-sensor-project-for-the-microbit-stem.html) - Wind, seismic, and temperature data monitoring from remote micro:bits.
- [Bike Light](https://www.kitronik.co.uk/blog/zip-tile-microbit-bike-light-isaac-gorsani/) - A rear bike light with a Kitronik Zip Tile (8x8 RGB LED matrix) and 3D printed case.
- [IoT Pill Reminders with SAP Cloud Foundry and Google Sheets](https://blogs.sap.com/2019/02/25/iot-pill-reminders-with-sap-cloud-foundry-google-sheets-and-microbit/) - How to build an IoT “Pill Reminder” device to remind the patient to take their pills and update their status in Google Sheets.
- [Pong-Like Retro Clock Using TinyGo and Microbit](https://www.hackster.io/_conejo/pong-like-retro-clock-using-tinygo-and-microbit-682736) - Use an RGB matrix and a micro:bit to display the time with an awesome game of PONG. Made with love and TinyGo.
- [Racing Car Timing Gate](https://github.com/astrotutor9/Microbit-Racing-Car-Timing-Gate) - Create a speed trap for toy cars with three micro:bits, torches, radio and the MicroPython REPL.
- [Robot Unicorn](https://github.com/helenleigh/robot-unicorn) - Gesture controlled robot unicorn made of cardboard, glitter, a 3D printed horn, and micro:bits.
- [The Christmas Joy Spreading Machine](https://www.hackster.io/balearicdynamics/the-christmas-joy-spreading-machine-3d3559) - Project inside a box representing a metaphor of the most popular Christmas symbols. Maybe it's a bit dystopian but it moves, lights and reacts to music.
- [micro:bit Guitar](https://www.kitronik.co.uk/blog/microbit-guitar-noise-pack-inventors-kit/) - A micro:bit guitar using the Noise Pack Add-on for the Kitronik Inventors Kit.
- [Gesture Controlled Lamp](https://manoj.ninja/articles/2019/09/19/building-a-gesture-controlled-lamp) - Building a colourful 3D printed lamp with the BBC micro:bit that responds to gestures.
- [micro:bit Magic Wand](https://www.instructables.com/id/Microbit-Magic-Wand-Beginner/) - This project uses two micro:bit, a few small electronic parts, and some everyday objects from around the house to create our very own magical wand.
- [MicroBike](https://github.com/musabkilic/MicroBike) - Turn your micro:bit into a game controller.
- [LightBit](https://github.com/musabkilic/lightbit) - This project lets you do things on your computer by sliding your hand left and right, just like in a Sci-Fi movie.
- [Programmable Rainbow Light Up Sign](https://www.thingiverse.com/thing:3111622) - A laser-cut, 3D printed, micro:bit powered programmable sign with rainbow lights.
- [Connected Flowerpot](https://www.instructables.com/id/Connected-Flowerpot-by-Microbit/) - 3D printed flowerpot with a micro:bit to detect soil moisture and display its status in an RGB LED ring.
- [Voice Controlled Robot Car](https://www.hackster.io/H0meMadeGarbage/voice-controlled-robot-car-54faef) - Robot car controlled by voice commands using Amazon Alexa, Node-RED on a Raspberry Pi Zero, and micro:bit.
- [Obstacle Detecting White Cane](https://www.instructables.com/id/Obstacle-Detecting-White-Cane/) - A warning system for unpredictable obstacles for those who are visually impaired.
- [micro:bit Quiz System](http://weddell.co.uk/computing/microbit-quiz-system/) - A wireless LED quiz button system with sound.
- [DIY Educational micro:bit Robot](https://www.instructables.com/id/DIY-Educational-Microbit-Robot/) - Building a relatively accessible, capable and cheap robot. Two variants provided with different sensors and example code for MakeCode and MicroPython.
- [MIDI CC Wireless Controller](https://www.instructables.com/id/Microbit-Midi-CC-Wireless-Controller/) - A wireless MIDI CC controller, allowing you to use your micro:bit as a MIDI controller and connect it to your favourite music production software.
- [Smart Garden Ornaments](https://github.com/jimbobbennett/smart-garden-ornaments) - Track things happening in your garden, neighbourhood, or school using smart ornaments with the BBC micro:bit, Raspberry Pi, and a cloud-based IoT service.
- [micro:bit + Spotify (macOS)](https://www.hackster.io/samelhusseini/micro-bit-spotify-mac-5ac6d7) - ([Windows version](https://www.hackster.io/samelhusseini/microbit-spotify-windows-8a8551)) Allows you to control a Spotify playlist with 2 micro:bits.
<<<<<<< HEAD
- [micro:bit Air Guitar](https://www.instructables.com/Microbit-Air-Guitar-DMP/) - How to make your very own customisable guitar controller paired with micro:bit.
=======
- [Delightfully Delirious Day Clock](https://www.hackster.io/8bitsandabyte/delightfully-delirious-day-clock-b8cd6c) - Also wondering what day it is today? This delightfully delirious day clock narrows it down to roughly eight different possibilities.
>>>>>>> afa94052

### 🏗️ Project Collections

- [hackster micro:bit community](https://microbit.hackster.io) - This hackster community contains user submitted projects for the micro:bit.
- [MakeCode Projects](https://makecode.microbit.org/projects/) - List of micro:bit projects you can do with the MakeCode editor.
- [Tinkercademy Projects](https://tinkercademy.com/microbit/) - Collection of projects using the micro:bit and Tinkercademy Tinker Kit.
- [Raspberry Pi micro:bit Projects](https://projects.raspberrypi.org/en/projects?hardware%5B%5D=microbit) - Collection of Raspberry Pi and micro:bit projects from the Raspberry Pi Foundation.
- [Hackaday.io micro:bit Projects](https://hackaday.io/projects?tag=micro%3Abit) - Projects using the micro:bit tag in Hackaday.io, a collaborative hardware development community.
- [Maker.io micro:bit projects](https://www.digikey.com.au/en/maker/search-results?y=13825c8674444e22884d8d26197819d1&t=54c4be4fbd2f4f748d1eacf05fd3b5b0&g=newest&page=1) - All the micro:bit projects posted to Maker.io, a playground for makers.
- [Electromaker micro:bit projects](https://www.electromaker.io/projects?platform=microbit) - All the micro:bit projects posted to Electromaker, a platform for makers to showcase their projects.
- [Saturday Science & BBC micro:bits](https://saturdayscience.org/bbc-microbit/) - Practical science and engineering projects with the micro:bit, explore physical properties with cool experiments.
- [Maker Pro micro:bit Projects & Tutorials](https://maker.pro/microbit) - The micro:bit section of Maker Pro, a place for makers to share designs, collaborate, and learn how to take your product to market.


## 🗞️ Articles

Useful Articles for developing on the micro:bit.

- [Offline C/C++ Development With The micro:bit](http://www.i-programmer.info/programming/hardware/9654-offline-cc-development-with-the-microbit-.html)
- [Sending 'commands' from a micro:bit over Bluetooth](https://bluetooth-developer.blogspot.com/2016/07/sending-commands-from-microbit-over.html)
- [Modelling micro:bit data with the Bitty Data Logger App](https://www.stem.org.uk/resources/community/resource/289686/modelling-microbit-data-bitty-data-logger-app)
- [Getting Started with the micro:bit Bluetooth IO Pin Service](https://ukbaz.github.io/howto/ubit_ble_profile.html)
- [Using MQTT-SN over BLE with the BBC micro:bit](https://blog.benjamin-cabe.com/2017/01/16/using-mqtt-sn-over-ble-with-the-bbc-microbit)
- [The First Video Game on the BBC micro:bit [probably]](https://hackernoon.com/the-first-video-game-on-the-bbc-micro-bit-probably-4175fab44da8) - Creating a game for the micro:bit, the MicroPython changes needed to increase performance and a general profile of its resources.
- [Custom BLE services with micro:bit](https://www.hackster.io/pelikhan/custom-ble-services-with-micro-bit-6c9879) - Build your own Bluetooth low energy services and bundle them as PXT/MakeCode blocks that beginners can use.
- [Excel and micro:Bit - Hacking for fun and creativity!](https://techcommunity.microsoft.com/t5/Excel-Blog/Excel-and-Micro-Bit-Hacking-for-fun-and-creativity/ba-p/63603) - Experiment to have some basic sensor data collected using the micro controller and then visualized in Excel.
- [Writing the second video game for the micro:bit in Rust](https://hackernoon.com/writing-the-second-video-game-for-the-micro-bit-in-rust-3cd8b5ab22d3) - Updating a micro:bit game and porting it to the Rust language.
- [Adding a new module to MicroPython](https://cigdemsengul.blogspot.com/2017/04/offline-development-in-microbit-adding.html) - Article describing an experiment to add a new module into MicroPython for the micro:bit.
- [Become a Time Lord with the BBC micro:bit](https://medium.com/groklearning/become-a-time-lord-with-the-bbc-micro-bit-c4b8b4e2d747 ) - Using different timing mechanisms to run multiple things in MicroPython.
- [Debugging the micro:bit with pyOCD and GDB](https://os.mbed.com/docs/mbed-os/v5.11/tutorials/debug-microbit.html) - Shows how to debug a micro:bit program using PyOCD and GDB.
- [Exploring the BBC micro:bit Software Stack](https://mattwarren.org/2017/11/28/Exploring-the-BBC-microbit-Software-Stack/) - What’s in it, what it does and how it all fits together.
- [Building the 1,000 BBC micro:bit Display](https://www.kitronik.co.uk/blog/building-the-bbc-microbit-matrix-display/) - Building a screen to show images from a thousand BBC micro:bits.
- [micro:bit Radio Packets](https://ukbaz.github.io/howto/ubit_radio.html) - Explanation of the MakeCode radio packet specification (built on top of the micro:bit runtime specification) and how to communicate between MakeCode and MicroPython programs via radio.
- [Synchronized Music on micro:bits](https://blog.flowblok.id.au/2018-02/synchronized-music-on-microbits.html) - Building a micro:bit mesh network so they can play music synchronized across a large area.
- [Using the Built-in Sensors](https://learn.adafruit.com/micro-bit-lesson-1-using-the-built-in-sensors) - Learn how to use the micro:bit's built-in accelerometer and magnetometer.
- [Read micro:bit data from Linux via Bluetooth (BLE)](https://github.com/alcir/microbit-ble) - Random notes and examples about micro:bit BLE and Linux.
- [Measure pressure with your micro:bit](https://www.instructables.com/id/Measure-Pressure-With-Your-Microbit/) - An inexpensive and easy to build device to perform pressure measurements and demonstrate Boyle's law with the micro:bit and BMP280 pressure/temperature sensor.
- [IoT Cloud Access with Micro:bit over BLE for Remote Sensing](https://www.hackster.io/PSoC_Rocks/iot-cloud-access-with-micro-bit-over-ble-for-remote-sensing-351938) - Program BBC Micro:bit with mbed OS and remotely send data to cloud by utilizing BLE to smartphone/PC IoT cloud gateway.
- [Network Rivalry: a Low-Latency Game for the BBC micro:bit](https://www.instructables.com/id/Network-Rivalry-a-Low-Latency-Game-for-the-BBC-Mic/) - Tutorial explaining how to implement a basic multiplayer game on the BBC micro:bit.
- [Circuit Lumber Punking](https://www.instructables.com/id/Circuit-Lumber-Punking/) - Creating micro:bit circuit boards in timber.
- [Measuring the BBC micro:bit LED current draw](https://www.seismicmatt.com/2019/03/06/measuring-the-bbc-microbit-led-current-draw/) - Looking at the voltage and current supplied to the BBC micro:bit for different numbers of active LEDs.
- [micro:bit <-> Raspberry Pi](https://ukbaz.github.io/howto/ubit_workshop.html) - An introduction on how you can exchange information between a micro:bit and a Raspberry Pi using Bluetooth Low Energy (BLE).
- [WiFi Web Server on BBC micro:bit and ESP-01](https://www.hackster.io/alankrantas/wifi-web-server-on-bbc-micro-bit-and-esp-01-esp8266-498e0d) - Create a micro:bit web server via AT commands to an ESP8266 which can respond to web browser requests over WiFi.
- [Connect BBC micro:bit to Sigfox](https://medium.com/coinmonks/connect-bbc-micro-bit-to-sigfox-4d1603d19350) - Walking through the steps for creating your own BBC micro:bit IoT device connected to the Sigfox network.
- [Visualising BBC micro:bit sensors with thethings.io](https://medium.com/@ly.lee/visualising-bbc-micro-bit-sensors-with-thethings-io-5689fb613531) - Sending and plotting sensor data to the thethings.io via Sigfox network.
- [IoT Cloud Access with micro:bit over BLE for Remote Sensing](https://www.hackster.io/PSoC_Rocks/iot-cloud-access-with-micro-bit-over-ble-for-remote-sensing-351938) - Program the BBC micro:bit with Mbed OS and remotely send data to the cloud by utilizing BLE to smartphone/PC IoT Cloud Gateway.
- [How to connect your Mini.mu to PureData](https://vulpestruments.com/2018/11/21/how-to-connect-your-mini-mu-to-puredata/) - Connecting the micro:bit to PureData (visual programming language to crate interactive computer music) via radio and serial MIDI.
- [Using micro:bit and MakeCode with Data Streamer](https://docs.microsoft.com/en-us/microsoft-365/education/data-streamer/using-microbit-and-makecode) - How to use the MakeCode to write a simple program that sends live data from the BBC micro:bit to Microsoft Excel using the Microsoft Data Streamer add-in.
- [3D Rendering on a Children's Toy](https://blog.scottlogic.com/2020/03/03/microbit-raytracer.html) - Implementing a ray tracer, an algorithm which simulates light rays to render a 3D scene, to render a pyramid in the micro:bit display.
- [The ThreadBoard: micro:bit E-Textile Prototyping Board](https://www.instructables.com/id/The-ThreadBoard-Microbit-E-Textile-Prototyping-Boa/) - Developing a tool that will adapt to the unique set of constraints that e-textile creators face when fabricating an e-textile project.
- [Build a snake game on the BBC micro:bit](https://www.cameronmacleod.com/blog/microbit-snake) - A detailed tutorial walking through the steps of writing a snake game in MicroPython.
- [micro:bit & Vital Signs](https://medium.com/liki-blog/micro-bit-vital-signs-b76e495f6a59) - How to measure electrical pulses with the micro:bit, to build a pulse monitor with an optical heart rate detector.
- [Measuring pendulum decay with BBC micro:bit and XinaBox](https://www.hackster.io/PragmaticPhil/measuring-pendulum-decay-with-bbc-micro-bit-and-xinabox-b836a2) - Collecting large data sets is key to applied data science, use the techniques in this project to collect data on your BBC micro:bit.
- [Read a PS/2 keyboard on a BBC micro:bit](http://www.suppertime.co.uk/blogmywiki/2020/08/ps2-keyboard-microbit/) - Learning how PS/2 keyboards work, their serial communication, and how to connect them to a micro:bit.
- [Testing the micro:bit's ADC](http://www.doctormonk.com/2020/08/testing-microbits-analog-inputs.html) - The micro:bit can measure analog voltages, but you can't measure something without altering it & the best we can do is to make the measurement errors small. This article determines the micro:bit ADC measurement error.

### 🗞️ Article Collections

- [MultiWingSpan](http://www.multiwingspan.co.uk/micro.php) - Large collection of examples, instructions, and direction on how to use electronic components.
- [SparkFun micro:bit tutorials](https://learn.sparkfun.com/tutorials/tags/microbit) - Collection of tutorials from SparkFun, including comprehensive experiment guides for their kits.
- [BitIO blogs](https://warksjammy.blogspot.com/2017/07/bitio-blogs-in-one-place.html) - Collection of blogs written about using the BitIO Python module to control the micro:bit.
- [micro:bit learning](http://www.microbitlearning.com/tag/microbit) - Blog with a section for articles showing how to use a wide selection of sensors with the micro:bit and the Arduino software.
- [Adafruit Learn micro:bit section](https://learn.adafruit.com/category/micro-bit) - Adafruit Learning System section for the BBC micro:bit.
- [BBC micro:bit - Kitronik University](https://www.kitronik.co.uk/blog/bbc-microbit-kitronik-university/) - A varied collection of micro:bit resources by Kitronik.
- [Maker.io micro:bit blog posts](https://www.digikey.com.au/en/maker/search-results?y=cb5252a72f0549558ffaaa2a80d3a1ed&t=54c4be4fbd2f4f748d1eacf05fd3b5b0&g=newest&page=1) - All the micro:bit articles posted in Maker.io, a playground for makers.
- [Physical computing with the BBC micro:bit](http://www.teachwithict.com/physical-computing.html) - How to use different electronic components with the micro:bit.
- [ElecFreaks Learn](https://www.elecfreaks.com/learn-en/) - ElecFreaks collection of experiments, tutorials and material for the micro:bit.
- [Little Bird How To Guides](https://www.littlebird.com.au/a/how-to#micro-bit) - Detailed tutorials showing how to use a wide range of sensors and accessories with the micro:bit.


## 🎥 Videos

- [MicroMonsters](https://www.youtube.com/channel/UCK2DviDexh_Er2QYZerZyZQ) - YouTube channel with tutorials to learn to code with your family.
- [micro:bit and Bluetooth](https://www.youtube.com/playlist?list=PLYOCnwH2UtBzhJ2nvn_DM3itz6GNVwrDu) - YouTube playlist with Martin Woolley's Bluetooth videos.
- [Video Series from The Maker Movies](https://www.youtube.com/playlist?list=PLD0HD_3AJljXDWoasq2x5gHmkKeV7cc-P) - List of short, introductory videos for anyone wanting to get started with the micro:bit.
- [SparkFun video resources](https://sparkfuneducation.com/video-resources/microbit.html) - Growing list of video resources for the micro:bit.
- [SamCodes YouTube Playlist](https://www.youtube.com/playlist?list=PLumNlyd5JxxegaAVScP7Qm1AXPtJdGBCq) - Video tutorials showing how to  use different electronic components and features of the micro:bit.
- [Fun with Zephyr Project and BBC micro:bit](https://www.youtube.com/watch?v=ZZRbIpVJGns) - This presentation shows how Zephyr empowers the BBC micro:bit devices and its Bluetooth chip to do fun things.
- [Behind the MakeCode Hardware](https://www.youtube.com/playlist?list=PLMMBk9hE-SeqDYtw9pGNPsQ10V_EGMyGe) - Collection of videos explaining the basics on how different hardware components work.
- [MicroPython for micro:bit Workshop](https://www.youtube.com/playlist?list=PLPK2l9Knytg6SygFSODc3H1JL4KEm-Ruv) - Collection of videos explaining how to use the micro:bit features with MicroPython.
- [Grade 10 micro:bit Tutorials](https://www.youtube.com/playlist?list=PLo6KSCBvKXc92f7p8ONiBeWAJKIqNpKlr) - Collection of short videos showing how to use micro:bit MakeCode blocks and features.
- [micro:bit to Firebase](https://www.youtube.com/playlist?list=PLGYgoZPmYyek0eIEfVWyt3nK_J8iZ4OBP) - Send data from a BBC micro:bit to Google’s Firebase cloud database with a Python script. Retrieve the data and  create a simple IoT demo model.
- [Scratch micro:bit Tutorials](https://www.youtube.com/playlist?list=PLSgUBfi51uldOnJU11lVkViTZBi0rE30L) - Tutorials and project ideas for the micro:bit with Scratch.
- [The Learning Circuit](https://www.element14.com/community/community/element14-presents/thelearningcircuit/tags#/?tags=learning%20circuit+microbit) - Element14 video series to learn about basic electronics. Some of the episodes cover different ways to learn and explore with the BBC micro:bit.
- [Online Learning with MakeCode](https://makecode.com/online-learning) - A list of helpful resources, including live video streams, that students can access to continue their computing education outside the classroom now that many schools are closed.
- [Creative Coding with micro:bit](https://www.youtube.com/playlist?list=PLIRQWQAcfF037nji2jK6iiafMLubgJqUh) - Creative activities with the micro:bit from Kids Code Jeunesse.
- [Video Tutorials for micro:bit](https://www.youtube.com/playlist?list=PLS9qLR8VoFA5jr14vzjJwqZ5DsBLFzuYn) - A playlist of video tutorials by Geek Tutorials, walking through a lot of the micro:bit features.
- [Code with Liam](https://www.youtube.com/channel/UCubWM52hsTe2eeiTWqRJICw/) - Video tutorials showing how to code with the micro:bit.


## 📚 Books

- [micro:bit IoT In C](https://www.iot-programmer.com/index.php/books/micro-bit-iot-in-c) - Using the C langague to gain full access to the micro:bit features and external devices.
- [Programming with MicroPython](http://shop.oreilly.com/product/0636920056515.do) - Embedded Programming with Microcontrollers and Python.
- [Getting Started with the micro:bit](http://shop.oreilly.com/product/0636920115267.do) - Coding and Making with the BBC's Open Development Board.
- [The Official BBC micro:bit User Guide](https://www.wiley.com/en-gb/The+Official+BBC+micro:bit+User+Guide+-p-9781119386735) - The go-to guide to getting started with the BBC micro:bit and exploring all of its amazing capabilities.
- [Programming the BBC micro:bit](http://simonmonk.org/prog-mb/) - Getting Started with MicroPython.
- [Networking with the micro:bit (ebook)](https://microbit.nominetresearch.uk/networking-book/) - Presents a series of activities to teach the basics of computer networks.
    - [Prácticas de redes con placas micro:bit](https://github.com/jemole/microbit-networking-book) - Spanish translation.
- [micro:bit in Wonderland](https://www.techagekids.com/2017/11/our-beginner-bbc-microbit-coding-craft-project-book-microbit-in-wonderland.html) - A project book for the BBC micro:bit inspired by the classic story of Alice in Wonderland.
- [Beginning BBC micro:bit](https://www.apress.com/gb/book/9781484233597) - A Practical Introduction to micro:bit Development.
- [BBC micro:bit Recipes](https://www.apress.com/gp/book/9781484249123) - Learn Programming with Microsoft MakeCode Blocks.
- [Micro:bit for Mad Scientists](https://nostarch.com/microbitformad) - The 30 simple projects and experiments in this book will show you how to use the micro:bit to build a secret science lab, as you learn basic coding and electronics skills.
- [Save The World With Code](https://www.mhprofessional.com/9781260457599-usa-save-the-world-with-code-20-fun-projects-for-all-ages-using-raspberry-pi-microbit-and-circuit-playground-express-group) - Twenty fun projects for all ages using Raspberry Pi, micro:bit, and Circuit Playground Express.
- [Beginning Data Science, IoT, and AI on Single Board Computers](https://www.apress.com/gp/book/9781484257654) - Core Skills and Real-World Application with the BBC micro:bit and XinaBox.


## 🏫 Teaching Resources

- [microbit.org Lessons](https://microbit.org/lessons/)
- [Microsoft 14 Week Curriculum](https://makecode.microbit.org/courses/csintro) - Targeted to middle school grades 6-8 (ages 11-14 years). It is also written for teachers who may not have a Computer Science background, or may be teaching an "Intro to CS" for the first time.
- [Code Club micro:bit projects](https://codeclubprojects.org/en-GB/microbit/)
- [IET micro:bit Teaching Resources](https://archive.microbit.org/teach/iet/) - A series of resources created by the IET (Institution of Engineering and Technology) as part of their highly successful IET Faraday brand.
- [IET micro:bit case studies](https://education.theiet.org/secondary/stem-activities/microbit/) - Booklets and video content to bring a variety of real-life applications of the micro:bit to life in your classroom.
- [Grok Learning](https://groklearning.com/microbit/) - Provides an online MicroPython code editor, Blockly visual programming, full micro:bit simulator, curriculum-aligned teaching material and auto-marked problems.
- [micro:bit For Primary Schools](https://mb4ps.co.uk) - Fully-customisable scheme of work and resources for use in the primary classroom.
- [101 Computing BBC micro:bit category](https://www.101computing.net/category/bbc-microbit/) - Computing challenges with the micro:bit to boost your programming skills or spice up your teaching of computer science.
- [micro:bit of Things](https://sites.google.com/view/microbitofthings/) - Notes on micro:bit project ideas for Key Stage 2 and 3.
- [FunWithMicrobit](https://github.com/MicrobitPolska/FunWithMicrobit) - A 6 hours workshop made by kids for the kids.
- [Year 7 micro:bit lessons](https://www.jonwitts.co.uk/year-7-microbit) - Lessons used to introduce students to the micro:bit and Python.
- [UCL’s BBC micro:bit Tutorials](https://microbit-challenges.readthedocs.io/en/latest/) - Tutorial sheets that introduce micro:bit features with practical examples provided to invite students to design solutions to problems.
- [BBC micro:bit and Kodu Interact](http://www.kodugamelab.com/resources/#microbit) - Kodu is a visual programming language made specifically for creating games and allow interaction with the micro:bit.
- [Build A Robot Wars Buggy](https://www.kitronik.co.uk/blog/robot-buggy-part-1-build-robot-wars-buggy-introduction/) - This fun learning resource has been put together to provide teachers with an all in one design and technology challenge that you can set for your students over the course of a term or a year.
- [CPC UCreate micro:bit resources](https://warksjammy.blogspot.com/2017/04/cpc-ucreate-microbit-resources-all-in.html) - Collection of micro:bit resources made for CPC.
- [Year 7 BBC micro:bit topic](https://bournetocode.com/projects/7-CS-micro/) - BBC micro:bit lessons from Bourne Grammar school.
- [Kitronik Inventors Kit Resources](https://www.kitronik.co.uk/blog/kitronik-inventors-kit-resources) - A a great way to get started with programming and hardware interaction with the micro:bit. Includes 12 experiments using LEDs, motors, LDRs and capacitors.
- [CLOQQ Activities](https://cloqq.com/newtomorrowtogether2017) - ([more](https://cloqq.com/tecnologia?id=14777677)) Activities with different difficulty levels, target age, and duration.
- [Learn micro:bit](https://github.com/LearnToProgramRoanoke/Learn-microbit) - Code and materials for learning to program with the BBC micro:bit.
- [Lessons Aligned to Code.org's CS Fundamentals](https://archive.microbit.org/teach/code-org-fundamentals/) - Lesson plans aligned to Code.org's Computer Science Fundamentals curriculum for primary and elementary school students.
- [First steps in using micro:bits with PCs](https://community.computingatschool.org.uk/resources/5437/single) - This very comprehensive article explores ways in which the micro:bit can send data via USB cable or wirelessly to PC applications.
- [Science Experiment Lessons](https://makecode.microbit.org/courses/ucp-science) - Geared for students in middle and early high school, these Science Experiment lessons are designed help gain a greater understanding of the forces and behaviour of the physical world.
- [micro:bit Basics for Teachers](https://microbit.hackster.io/kkristoff/micro-bit-basics-for-teachers-part-1-the-hardware-768229) - ([Part 2](https://microbit.hackster.io/monica/micro-bit-basics-for-teachers-part-2-javascript-blocks-6eaed5), [Part 3](https://microbit.hackster.io/monica/micro-bit-basics-for-teachers-part-3-micropython-c3fde0)) - Are you a teacher who wants to use micro:bit in your classroom, but doesn't know where to start? We'll show you how!
- [micro:bit Lessons](https://github.com/PhonicCanine/microbit-lessons) - Basic lessons on Python programming with a BBC micro:bit.
- [Pimoroni Education](https://edu.pimoroni.com/tag/microbit/) - Educational resources with the micro:bit from Pimoroni.
- [British Council micro:bit for Teachers](https://microbit.britishcouncil.org) - This course with interactive video learning and progress tracking will guide you through 12 modules to get to know the micro:bit and block code editor (needs sign-up).
- [Arm School Program Resources for Schools](https://www.arm.com/resources/education/schools/content) - A suite of teaching and learning resources to help teachers deliver engaging and inspirational lessons in Computing (K-12).
- [NCCE KS3 Physical computing](https://teachcomputing.org/curriculum/key-stage-3/physical-computing) - This unit applies and enhances the learners’ programming skills in a new engaging context: physical computing, using the BBC micro:bit.
- [Remote Learning with micro:bit](https://www.sparkfun.com/news/3304) - Webinar showing how to remotely teach students all about micro:bit in less than one hour.

### 🏫 BBC Teaching Resources

- [Welcome to the micro:bit - Live Lesson](https://www.bbc.co.uk/programmes/articles/2M3H2YpKLsw2W8fC2ycHYSR/welcome-to-the-micro-bit-live-lesson) - Learn how to create games, animations and robots using simple code.
- [Doctor Who and the micro:bit - Live Lesson](https://www.bbc.co.uk/programmes/articles/3ydvd6mvhl89cHVJ7F2nmzf/doctor-who-and-the-micro-bit-live-lesson) - The BBC micro:bit will be put to the test at the controls of the TARDIS in this special BBC Live Lesson in collaboration with the team behind Doctor Who.
- [Strictly micro:bit - Live Lessons](https://www.bbc.co.uk/programmes/articles/49tjW0qR05wXrdpK7ZbGTbs/strictly-micro-bit-live-lesson) - The full BBC Live Lesson exploring the basics of coding, with help from the stars of Strictly Come Dancing and the BBC micro:bit.
- [micro:bit: Mission to Mars - Live Lesson](https://www.bbc.co.uk/programmes/articles/3d5Chvn8QBgdP1Z1d9GN9gx/micro-bit-mission-to-mars-live-lesson) - Reach for the stars with our latest Live Lesson on the BBC micro:bit, which investigates how computer science can be used to aid man's exploration of space.
- [Tackle time and space with Doctor Who and the BBC micro:bit](https://www.bbc.co.uk/programmes/articles/GDNGTpkHJrDJSYMQJbH9f1/tackle-time-and-space-with-doctor-who-and-the-bbc-micro-bit) - Join The Doctor on an adventure of courage, cunning and coding!
	- [Part 1: Mission Sonic](https://www.bbc.co.uk/programmes/articles/52yF6JCCn1X2L4HKBQtgWlP/doctor-who-and-the-micro-bit-mission-sonic) - What plan does the Doctor have in mind to save the Universe from the Reality Bomb?
	- [Part 2: Mission Decode](https://www.bbc.co.uk/programmes/articles/1tbvkWxx5vqQDmGnWMSLBJg/doctor-who-and-the-micro-bit-mission-decode) - The Doctor has intercepted some seriously strange data from the Daleks; it's up to you to help decode it.
	- [Part 3: Mission Hack](https://www.bbc.co.uk/programmes/articles/1ZD3hYYBZVM5SDCVKH6vGfm/doctor-who-and-the-micro-bit-mission-hack) - It's the final mission! Click here to get hacking and infiltrate the Dalek spaceship.


## 👪 Community

- [Official micro:bit Slack Channel](https://tech.microbit.org/community/#join-us-on-the-microbit-community-slack-channel)
- [`@microbit_edu` on twitter](https://twitter.com/microbit_edu)
- [`microbitfoundation` on Facebook](https://www.facebook.com/microbitfoundation)
- [micro:bit Python mailing list (archived)](https://github.com/ntoll/microbit_mailman_archive)
- [micro:bit Sri Lanka User Group](http://microbitslug.org)
- [Arabic micro:bit Community](https://community.nadi-microbit.com)
- [MakeCode Forum](https://forum.makecode.com/c/microbit/11)
- [micro:bit subreddit](https://www.reddit.com/r/microbit/)
- [micro:bit Champions](https://microbit.org/champions)


## 📅 Events

Do you know about any free event with micro:bits? Please add them here, PRs are encouraged!

- No current events


## 🤷 Miscellaneous

- [micro:bit broadcast](https://microbit-broadcast.embeddedlog.com) - (Discontinued, archived) newsletter to stay up-to-date with the latest micro:bit news, articles, projects, and resources.
- [microbit.org Support](https://support.microbit.org) - The support pages from the micro:bit Foundation is a great source of information, containing an extensive collection of FAQs, articles, and guides.
- [Radiobit, a BBC micro:Bit RF firmware](https://github.com/virtualabs/radiobit) - Radiobit is composed of a dedicated MicroPython-based firmware and a set of tools allowing security researchers to sniff, receive and send data over Nordic's ShockBurst protocol, Enhanced ShockBurst protocol, Bluetooth Smart Link Layer and sniff raw 2.4GHz GFSK demodulated data.
- [micro:bit Poster](https://www.element14.com/community/servlet/JiveServlet/downloadBody/87638-102-3-368412/microbit24x15.pdf) - Element14 has put together this detailed, beautifully rendered, cross-section micro:bit poster highlighting all of the device's key functions and components.
- [Bluetooth troubleshooting guide](https://drive.google.com/uc?id=0B2Ud_NaMFsQSZWxVWWtqYksyRlE&export=download) - Tips on how to solve common and not so common micro:bit Bluetooth problems.
- [Micro World Tour](https://microworldtour.github.io) - Before the micro:bit was released a few went on a tour to the world-wide Python community. A lot of interesting content and ideas on these micro:bit adventures.
- [Parent's Complete Guide To The BBC micro:bit](https://www.kitronik.co.uk/blog/parents-complete-guide-bbc-microbit/) - Free resource to help parent's get actively involved in helping their children learn how to code, even with no prior coding experience.
- [BBC micro:bit composer](https://scratch.mit.edu/projects/201592887/) - Write music and get the corresponding micro:bit micropython code, a tool made with Scratch.
- [micro:mag](https://micromag.cc) - The Unofficial micro:bit Community Magazine.
- [micro:bit Out Of Box Experience](https://support.microbit.org/support/solutions/articles/19000021613-reset-the-micro-bit-to-factory-defaults) - ([Source Code](https://github.com/lancaster-university/microbit-samples/tree/master/source/examples/out-of-box-experience)) The default program running on a brand new micro:bit.
- [Accessory Guide](https://microbit.org/buy/accessories/) - A constantly updated list of accessories for the micro:bit.
- [BtleJack](https://github.com/virtualabs/btlejack) - Based on the micro:bit, it provides everything you need to sniff, jam and hijack Bluetooth Low Energy devices.
- [Hardware Simulation with QEMU](https://www.qemu.org/2019/05/22/microbit/) - Emulation support for the micro:bit is available from QEMU 4.0 and can be used for low-level software testing and development.
- [micro:bit USB Grapher](https://github.com/bsiever/microbit-usb-grapher) - A web page using WebUSB to graph, manipulate, and save data collected on the micro:bit.
- [pin:out](https://microbit.pinout.xyz) - A GPIO pinout interactive reference for the BBC micro:bit and accessories.


## ⚖️ License

[![CC0](https://mirrors.creativecommons.org/presskit/buttons/88x31/svg/cc-zero.svg)](https://creativecommons.org/publicdomain/zero/1.0/)

To the extent possible under law, the authors have waived all copyright and related or neighbouring rights to this work.

---

This projects is not endorsed, sponsored or associated with the BBC. "BBC", "micro:bit", and their logos are trademarks of the BBC.<|MERGE_RESOLUTION|>--- conflicted
+++ resolved
@@ -424,11 +424,8 @@
 - [MIDI CC Wireless Controller](https://www.instructables.com/id/Microbit-Midi-CC-Wireless-Controller/) - A wireless MIDI CC controller, allowing you to use your micro:bit as a MIDI controller and connect it to your favourite music production software.
 - [Smart Garden Ornaments](https://github.com/jimbobbennett/smart-garden-ornaments) - Track things happening in your garden, neighbourhood, or school using smart ornaments with the BBC micro:bit, Raspberry Pi, and a cloud-based IoT service.
 - [micro:bit + Spotify (macOS)](https://www.hackster.io/samelhusseini/micro-bit-spotify-mac-5ac6d7) - ([Windows version](https://www.hackster.io/samelhusseini/microbit-spotify-windows-8a8551)) Allows you to control a Spotify playlist with 2 micro:bits.
-<<<<<<< HEAD
+- [Delightfully Delirious Day Clock](https://www.hackster.io/8bitsandabyte/delightfully-delirious-day-clock-b8cd6c) - Also wondering what day it is today? This delightfully delirious day clock narrows it down to roughly eight different possibilities.
 - [micro:bit Air Guitar](https://www.instructables.com/Microbit-Air-Guitar-DMP/) - How to make your very own customisable guitar controller paired with micro:bit.
-=======
-- [Delightfully Delirious Day Clock](https://www.hackster.io/8bitsandabyte/delightfully-delirious-day-clock-b8cd6c) - Also wondering what day it is today? This delightfully delirious day clock narrows it down to roughly eight different possibilities.
->>>>>>> afa94052
 
 ### 🏗️ Project Collections
 
